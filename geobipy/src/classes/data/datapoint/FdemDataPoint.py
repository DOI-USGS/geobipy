--- conflicted
+++ resolved
@@ -1,655 +1,616 @@
-""" @FdemDataPoint_Class
-Module describing a frequency domain EMData Point that contains a single measurement.
-"""
-from copy import copy, deepcopy
-from ....classes.core.StatArray import StatArray
-#from ...forwardmodelling.EMfor1D_F import fdem1dfwd
-from ...forwardmodelling.EMfor1D_F import fdem1dfwd, fdem1dsen
-from .EmDataPoint import EmDataPoint
-from ...model.Model import Model
-from ...model.Model1D import Model1D
-from ....base.logging import myLogger
-from ...system.FdemSystem import FdemSystem
-import matplotlib.pyplot as plt
-import numpy as np
-#from ....base import Error as Err
-from ....base.customFunctions import safeEval
-from ....base import customFunctions as cf
-from ....base import MPI as myMPI
-from ....base import customPlots as cp
-
-
-class FdemDataPoint(EmDataPoint):
-    """Class defines a Frequency domain electromagnetic data point.
-
-    Contains an easting, northing, height, elevation, observed and predicted data, and uncertainty estimates for the data.
-
-    FdemDataPoint(x, y, z, elevation, data, std, system, lineNumber, fiducial)
-
-    Parameters
-    ----------
-    x : float
-        Easting co-ordinate of the data point
-    y : float
-        Northing co-ordinate of the data point
-    z : float
-        Height above ground of the data point
-    elevation : float, optional
-        Elevation from sea level of the data point
-    data : geobipy.StatArray or array_like, optional
-        Data values to assign the data of length 2*number of frequencies.
-        * If None, initialized with zeros.
-    std : geobipy.StatArray or array_like, optional
-        Estimated uncertainty standard deviation of the data of length 2*number of frequencies.
-        * If None, initialized with ones if data is None, else 0.1*data values.
-    system : str or geobipy.FdemSystem, optional
-        Describes the acquisition system with loop orientation and frequencies.
-        * If str should be the path to a system file to read in.
-        * If geobipy.FdemSystem, will be deepcopied.
-    lineNumber : float, optional
-        The line number associated with the datapoint
-    fiducial : float, optional
-        The fiducial associated with the datapoint
-
-    """
-
-    def __init__(self, x=0.0, y=0.0, z=0.0, elevation=0.0, data=None, std=None, predictedData=None, system=None, lineNumber=0.0, fiducial=0.0):
-        """Define initializer. """
-        if (system is None):
-            return
-        else:
-            if isinstance(system, (str, FdemSystem)):
-                system = [system]
-            assert all((isinstance(sys, (str, FdemSystem)) for sys in system)), TypeError("System must have items of type str or FdemSystem")
-
-        # Assign the number of systems as 1
-        nSystems = len(system)
-        nFrequencies = np.empty(nSystems, dtype=np.int32)
-
-        systems = []
-        for j, sys in enumerate(system):
-            # EMSystem Class
-            if (isinstance(sys, str)):
-                tmpsys = FdemSystem()
-                tmpsys.read(sys)
-                systems.append(tmpsys)
-            elif (isinstance(sys, FdemSystem)):
-                systems.append(sys)
-            nFrequencies[j] = systems[j].nFrequencies
-
-        nChannels = np.sum(2*nFrequencies)
-
-        if not data is None:
-            assert np.size(data) == nChannels, ValueError("Size of data {}, must equal 2 * total number of frequencies {}".format(np.size(data), nChannels))
-        if not std is None:
-            assert np.size(std) == nChannels, ValueError("Size of std {}, must equal 2 * total number of frequencies {}".format(np.size(std), nChannels))
-        if not predictedData is None:
-            assert np.size(predictedData) == nChannels, ValueError("Size of predictedData {}, must equal 2 * total number of frequencies {}".format(np.size(predictedData), nChannels))
-    
-        EmDataPoint.__init__(self, nChannelsPerSystem=2*nFrequencies, x=x, y=y, z=z, elevation=elevation, data=data, std=std, predictedData=predictedData, dataUnits="ppm", lineNumber=lineNumber, fiducial=fiducial)
-
-        self._data.name = 'Frequency domain data'
-
-        self.nSystems = nSystems
-        self.system = systems
-
-        # StatArray of calibration parameters
-        # The four columns are Bias,Variance,InphaseBias,QuadratureBias.
-        self.calibration = StatArray([self.nChannels * 2], 'Calibration Parameters')
-
-        k = 0
-        for i in range(self.nSystems):
-            # Set the channel names
-            for iFrequency in range(self.nChannelsPerSystem[i]):
-                self._channelNames[k] = '{} {} (Hz)'.format(self.getMeasurementType(iFrequency, i), self.getFrequency(iFrequency, i))
-                k += 1
-
-
-    def _inphaseIndices(self, system=0):
-        """The slice indices for the requested in-phase data.
-        
-        Parameters
-        ----------
-        system : int
-            Requested system index.
-            
-        Returns
-        -------
-        out : numpy.slice
-            The slice pertaining to the requested system.
-            
-        """
-
-        assert system < self.nSystems, ValueError("system must be < nSystems {}".format(self.nSystems))
-
-        return np.s_[self._systemOffset[system]:self._systemOffset[system] + self.nFrequencies[system]]
-
-
-    def _quadratureIndices(self, system=0):
-        """The slice indices for the requested in-phase data.
-        
-        Parameters
-        ----------
-        system : int
-            Requested system index.
-            
-        Returns
-        -------
-        out : numpy.slice
-            The slice pertaining to the requested system.
-            
-        """
-
-        assert system < self.nSystems, ValueError("system must be < nSystems {}".format(self.nSystems))
-
-        return np.s_[self._systemOffset[system] + self.nFrequencies[system]: self._systemOffset[system+1]]
-
-
-    @property
-    def data(self):
-        return self._data
-
-
-    def frequencies(self, system=0):
-        """ Return the frequencies in an StatArray """
-        return StatArray(self.system[system].frequencies, name='Frequency', units='Hz')
-
-    
-    def inphase(self, system=0):
-        return self._data[self._inphaseIndices(system)]
-
-    
-    def inphaseStd(self, system=0):
-        return self._std[self._inphaseIndices(system)]
-
-    # @property
-    # def nChannels(self):
-    #     return np.sum(2*self.nFrequencies)
-
-    @property
-    def nFrequencies(self):
-        return np.int32(0.5*self.nChannelsPerSystem)
-
-    # @property
-    # def nTotalFrequencies(self):
-    #     return np.int32(np.sum(self.nFrequencies))
-
-    @property
-    def predictedData(self):
-        return self._predictedData
-
-    
-    def predictedInphase(self, system=0):
-        return self._predictedData[self._inphaseIndices(system)]
-
-    
-    def predictedQuadrature(self, system=0):
-        return self._predictedData[self._quadratureIndices(system)]
-
-    
-    def quadrature(self, system=0):
-        return self._data[self._quadratureIndices(system)]
-
-    
-    def quadratureStd(self, system=0):
-        return self._std[self._quadratureIndices(system)]
-
-    @property
-    def std(self):
-        return self._std
-
-
-    def deepcopy(self):
-        return self.__deepcopy__()
-
-    
-    def __deepcopy__(self):
-        """ Define a deepcopy routine """
-        tmp = FdemDataPoint(self.x, self.y, self.z, self.elevation, self._data, self._std, self._predictedData, self.system, self.lineNumber, self.fiducial)
-        # StatArray of Relative Errors
-        tmp.relErr = self.relErr.deepcopy()
-        # StatArray of Additive Errors
-        tmp.addErr = self.addErr.deepcopy()
-        # StatArray of calibration parameters
-        # The four columns are Bias,Variance,InphaseBias,QuadratureBias.
-        tmp.calibration = self.calibration.deepcopy()
-        # Initialize the sensitivity matrix
-        tmp.J = deepcopy(self.J)
-
-        return tmp
-
-    
-    def getMeasurementType(self, channel, system=0):
-        """Returns the measurement type of the channel
-
-        Parameters
-        ----------
-        channel : int
-            Channel number
-        system : int, optional
-            System number
-
-        Returns
-        -------
-        out : str
-            Either "In-Phase " or "Quadrature "
-        
-        """
-        return 'In-Phase' if channel < self.nFrequencies[system] else 'Quadrature'
-
-
-    def getFrequency(self, channel, system=0):
-        """Return the measurement frequency of the channel
-
-        Parameters
-        ----------
-        channel : int
-            Channel number
-        system : int, optional
-            System number
-
-        Returns
-        -------
-        out : float
-            The measurement frequency of the channel
-
-        """
-        return self.system[system].frequencies[channel%self.nFrequencies[system]]
-
-
-    def hdfName(self):
-        """ Reproducibility procedure """
-        return('FdemDataPoint()')
-
-
-    def createHdf(self, parent, myName, nRepeats=None, fillvalue=None):
-        """ Create the hdf group metadata in file
-        parent: HDF object to create a group inside
-        myName: Name of the group
-        """
-        # create a new group inside h5obj
-        grp = parent.create_group(myName)
-        grp.attrs["repr"] = self.hdfName()
-        self.x.createHdf(grp, 'x', nRepeats=nRepeats, fillvalue=fillvalue)
-        self.y.createHdf(grp, 'y', nRepeats=nRepeats, fillvalue=fillvalue)
-        self.z.createHdf(grp, 'z', nRepeats=nRepeats, fillvalue=fillvalue)
-        self.elevation.createHdf(grp, 'e', nRepeats=nRepeats, fillvalue=fillvalue)
-        self._data.createHdf(grp, 'd', nRepeats=nRepeats, fillvalue=fillvalue)
-        self._std.createHdf(grp, 's', nRepeats=nRepeats, fillvalue=fillvalue)
-        self._predictedData.createHdf(grp, 'p', nRepeats=nRepeats, fillvalue=fillvalue)
-        self.relErr.createHdf(grp, 'relErr', nRepeats=nRepeats, fillvalue=fillvalue)
-        self.addErr.createHdf(grp, 'addErr', nRepeats=nRepeats, fillvalue=fillvalue)
-        self.calibration.createHdf(grp, 'calibration', nRepeats=nRepeats, fillvalue=fillvalue)
-        self.system[0].toHdf(grp, 'sys')
-
-
-    def writeHdf(self, parent, myName, index=None):
-        """ Write the StatArray to an HDF object
-        parent: Upper hdf file or group
-        myName: object hdf name. Assumes createHdf has already been called
-        create: optionally create the data set as well before writing
-        """
-        grp = parent.get(myName)
-
-        self.x.writeHdf(grp, 'x',  index=index)
-        self.y.writeHdf(grp, 'y',  index=index)
-        self.z.writeHdf(grp, 'z',  index=index)
-        self.elevation.writeHdf(grp, 'e',  index=index)
-
-        self._data.writeHdf(grp, 'd',  index=index)
-        self._std.writeHdf(grp, 's',  index=index)
-        self._predictedData.writeHdf(grp, 'p',  index=index)
-        self.relErr.writeHdf(grp, 'relErr',  index=index)
-        self.addErr.writeHdf(grp, 'addErr',  index=index)
-        self.calibration.writeHdf(grp, 'calibration',  index=index)
-
-
-    def fromHdf(self, grp, index=None, **kwargs):
-        """ Reads the object from a HDF group """
-
-        item = grp.get('x')
-        obj = eval(safeEval(item.attrs.get('repr')))
-        x = obj.fromHdf(item, index=index)
-
-        item = grp.get('y')
-        obj = eval(safeEval(item.attrs.get('repr')))
-        y = obj.fromHdf(item, index=index)
-
-        item = grp.get('z')
-        obj = eval(safeEval(item.attrs.get('repr')))
-        z = obj.fromHdf(item, index=index)
-
-        item = grp.get('e')
-        obj = eval(safeEval(item.attrs.get('repr')))
-        e = obj.fromHdf(item, index=index)
-
-        item = grp.get('sys')
-        obj = eval(safeEval(item.attrs.get('repr')))
-        system = obj.fromHdf(item)
-
-        _aPoint = FdemDataPoint(x, y, z, e, system=system)
-
-        slic = None
-        if not index is None:
-            slic=np.s_[index,:]
-        item = grp.get('d')
-        obj = eval(safeEval(item.attrs.get('repr')))
-        _aPoint._data = obj.fromHdf(item, index=slic)
-
-        item = grp.get('s')
-        obj = eval(safeEval(item.attrs.get('repr')))
-        _aPoint._std = obj.fromHdf(item, index=slic)
-
-        item = grp.get('p')
-        obj = eval(safeEval(item.attrs.get('repr')))
-        _aPoint._predictedData = obj.fromHdf(item, index=slic)
-
-        item = grp.get('relErr')
-        obj = eval(safeEval(item.attrs.get('repr')))
-        _aPoint.relErr = obj.fromHdf(item, index=index)
-
-        item = grp.get('addErr')
-        obj = eval(safeEval(item.attrs.get('repr')))
-        _aPoint.addErr = obj.fromHdf(item, index=index)
-
-        item = grp.get('calibration')
-        obj = eval(safeEval(item.attrs.get('repr')))
-        _aPoint.calibration = obj.fromHdf(item, index=slic)
-
-        _aPoint.iActive = _aPoint.getActiveData()
-        return _aPoint
-        
-
-    def calibrate(self, Predicted=True):
-        """ Apply calibration factors to the data point """
-        # Make complex numbers from the data
-        if (Predicted):
-            tmp = cf.mergeComplex(self._predictedData)
-        else:
-            tmp = cf.mergeComplex(self._data)
-
-        # Get the calibration factors for each frequency
-        i1 = 0
-        i2 = self.nFrequencies
-        G = self.calibration[i1:i2]
-        i1 += self.nFrequencies
-        i2 += self.nFrequencies
-        Phi = self.calibration[i1:i2]
-        i1 += self.nFrequencies
-        i2 += self.nFrequencies
-        Bi = self.calibration[i1:i2]
-        i1 += self.nFrequencies
-        i2 += self.nFrequencies
-        Bq = self.calibration[i1:i2]
-
-        # Calibrate the data
-        tmp[:] = G * np.exp(1j * Phi) * tmp + Bi + (1j * Bq)
-
-        # Split the complex numbers back out
-        if (Predicted):
-            self._predictedData[:] = cf.splitComplex(tmp)
-        else:
-<<<<<<< HEAD
-            self.d[:] = cf.splitComplex(tmp)
-
-#  def evaluatePrior(self,sErr,sZ,sCal):
-#    """ Evaluate the prior for the EM data point
-#    sErr: :Include the prior for the relative error
-#    sZ:   :Include the prior for elevation
-#    sCal: :Include the prior for calibration parameters
-#    """
-#    prior=0.0
-#    if sErr: # Relative Errors
-#      tmp=np.log(self.relErr.probability())
-#      prior+=tmp
-##      print('Errors: ',tmp)
-#    if sZ:# Elevation
-#      tmp=np.log(self.z.probability())
-#      prior+=tmp
-##      print('Elevation: ',tmp)
-#    if sCal: # Calibration parameters
-#      tmp=self.calibration.probability()
-#      prior+=tmp
-##      print('Calibration: ',tmp)
-#    return np.float64(prior)
-
-#  def summary(self,out=False):
-#    """ Print a summary of the EMdataPoint """
-#    msg='EM Data Point: \n'
-#    msg+='x: :'+str(self.x)+'\n'
-#    print('y: :'+str(self.y)+'\n'
-#    print('z: :'+str(self.z)+'\n'
-#    self.d.summary()
-#    self.p.summary()
-#    self.s.summary()
-#    self.sys.summary()
-#    print('')
-
-    def plot(self, title='Frequency Domain Data', **kwargs):
-=======
-            self._data[:] = cf.splitComplex(tmp)
-
-
-    def plot(self, title='Frequency Domain EM Data', system=0,  **kwargs):
->>>>>>> 0655ee75
-        """ Plot the Inphase and Quadrature Data for an EM measurement
-        if plotPredicted then the predicted data are plotted as a line, with points for the observed data
-        else the observed data with error bars and linear interpolation are shown.
-        Additional options
-        incolor
-        inmarker
-        quadcolor
-        quadmarker
-        """
-
-        ax = plt.gca()
-        cp.pretty(ax)
-
-        cp.xlabel('Frequency (Hz)')
-        cp.ylabel('Frequency domain data (ppm)')
-        cp.title(title)
-
-        inColor = kwargs.pop('incolor',cp.wellSeparated[0])
-        quadColor = kwargs.pop('quadcolor',cp.wellSeparated[1])
-        im = kwargs.pop('inmarker','v')
-        qm = kwargs.pop('quadmarker','o')
-        ms = kwargs.pop('markersize',7)
-        mec = kwargs.pop('markeredgecolor','k')
-        mew = kwargs.pop('markeredgewidth',1.0)
-        a = kwargs.pop('alpha',0.8)
-        ls = kwargs.pop('linestyle','none')
-        lw = kwargs.pop('linewidth',2)
-
-        xscale = kwargs.pop('xscale','log')
-        yscale = kwargs.pop('yscale','log')
-
-        plt.errorbar(self.frequencies(system), self.inphase(system), yerr=self.inphaseStd(system),
-            marker=im,
-            markersize=ms,
-            color=inColor,
-            markerfacecolor=inColor,
-            markeredgecolor=mec,
-            markeredgewidth=mew,
-            alpha=a,
-            linestyle=ls,
-            linewidth=lw,
-            label='In-Phase', **kwargs)
-
-        plt.errorbar(self.frequencies(system), self.quadrature(system), yerr=self.quadratureStd(system),
-            marker=qm,
-            markersize=ms,
-            color=quadColor,
-            markerfacecolor=quadColor,
-            markeredgecolor=mec,
-            markeredgewidth=mew,
-            alpha=a,
-            linestyle=ls,
-            linewidth=lw,
-            label='Quadrature', **kwargs)
-
-        plt.xscale(xscale)
-        plt.yscale(yscale)
-        plt.legend()
-
-        return ax
-
-
-    def plotPredicted(self, title='Frequency Domain EM Data', system=0, **kwargs):
-
-        ax = plt.gca()
-        cp.pretty(ax)
-
-        noLabels = kwargs.pop('nolabels', False)
-
-        if (not noLabels):
-            cp.xlabel('Frequency (Hz)')
-            cp.ylabel('Data (ppm)')
-            cp.title(title)
-
-        c = kwargs.pop('color',cp.wellSeparated[3])
-        lw = kwargs.pop('linewidth',2)
-        a = kwargs.pop('alpha',0.7)
-
-        xscale = kwargs.pop('xscale','log')
-        yscale = kwargs.pop('yscale','log')
-
-        plt.semilogx(self.frequencies(system), self.predictedInphase(system), color=c, linewidth=lw, alpha=a, **kwargs)
-        plt.semilogx(self.frequencies(system), self.predictedQuadrature(system), color=c, linewidth=lw, alpha=a, **kwargs)
-
-        plt.xscale(xscale)
-        plt.yscale(yscale)
-
-        return ax
-
-
-    # def scaleJ(self, Jin, power=1.0):
-    #     """ Scales a matrix by the errors in the given data
-    #     Useful if a sensitivity matrix is generated using one data point, but must be scaled by the errors in another """
-    #     J1 = np.zeros(Jin.shape)
-    #     J1[:, :] = Jin * (np.repeat(self.s[self.iActive, np.newaxis] ** -power, np.size(J1, 1), 1))
-    #     return J1
-
-
-    def updateSensitivity(self, J, mod, option, scale=False):
-        """ Compute an updated sensitivity matrix based on the one already containined in the FdemDataPoint object  """
-        # If there is no matrix saved in the data object, compute the entire
-        # thing
-        return self.sensitivity(mod, scale=scale)
-
-
-    def FindBestHalfSpace(self):
-        """ Uses the bisection approach to find a half space conductivity that best matches the EM data by minimizing the data misfit """
-        # ####lg.myLogger('Global');####lg.indent()
-        ####lg.info('Finding Best Half Space Model')
-        c1 = 2.0
-        c2 = -6.0
-        cnew = 0.5 * (c1 + c2)
-        # Initialize a single layer model
-        mod = Model1D(1)
-        # Initialize the first conductivity
-        mod.par[0] = 10.0**c1
-        self.forward(mod)  # Forward model the EM data
-        PhiD1 = self.dataMisfit(squared=True)  # Compute the measure between observed and predicted data
-        # Initialize the second conductivity
-        mod.par[0] = 10.0**c2
-        self.forward(mod)  # Forward model the EM data
-        PhiD2 = self.dataMisfit(squared=True)  # Compute the measure between observed and predicted data
-        # Compute a relative change in the data misfit
-        dPhiD = abs(PhiD2 - PhiD1) / PhiD2
-        i = 1
-        ####lg.debug('Entering Bisection')
-        # Continue until there is less than 1% change
-        while (dPhiD > 0.01 and i < 100):
-            ####lg.debug('c1,c2,cnew: '+str([c1,c2,cnew]))
-            cnew = 0.5 * (c1 + c2)  # Bisect the conductivities
-            mod.par[0] = 10.0**cnew
-            self.forward(mod)  # Forward model the EM data
-            PhiDnew = self.dataMisfit(squared=True)
-            if (PhiD2 > PhiDnew):
-                c2 = cnew
-                PhiD2 = PhiDnew
-            elif (PhiD1 > PhiDnew):
-                c1 = cnew
-                PhiD1 = PhiDnew
-            dPhiD = abs(PhiD2 - PhiD1) / PhiD2
-            i += 1
-        # ####lg.dedent()
-        return np.float64(10.0**cnew)
-
-
-    def forward(self, mod):
-        """ Forward model the data from the given model """
-
-        assert isinstance(mod, Model), TypeError("Invalid model class for forward modeling [1D]")
-
-        self._forward1D(mod)
-
-
-    def sensitivity(self, mod, scale=False):
-        """ Compute the sensitivty matrix for the given model """
-
-        assert isinstance(mod, Model), TypeError("Invalid model class for sensitivity matrix [1D]")
-
-        return StatArray(self._sensitivity1D(mod, scale), 'Sensitivity', '$\\frac{ppm.m}{S}$')
-
-
-    def _forward1D(self, mod):
-        """ Forward model the data from a 1D layered earth model """
-        for i, s in enumerate(self.system):
-            tmp = fdem1dfwd(s, mod, -self.z[0])
-            self._predictedData[:self.nFrequencies[i]] = tmp.real
-            self._predictedData[self.nFrequencies[i]:] = tmp.imag
-
-
-    def _sensitivity1D(self, mod, scale=False):
-        """ Compute the sensitivty matrix for a 1D layered earth model """
-        # Re-arrange the sensitivity matrix to Real:Imaginary vertical
-        # concatenation
-        J = np.zeros([self.nChannels, mod.nCells[0]])
-
-        for j, s in enumerate(self.system):
-            Jtmp = fdem1dsen(s, mod, -self.z[0])
-            J[:self.nFrequencies[j], :] = Jtmp.real
-            J[self.nFrequencies[j]:, :] = Jtmp.imag
-
-        # Scale the sensitivity matrix rows by the data weights if required
-        if scale:
-            J *= (np.repeat(self._std[:, np.newaxis]**-1.0, np.size(J, 1), 1))
-
-        J = J[self.iActive, :]
-        return J
-
-    
-    def Isend(self, dest, world, systems=None):
-        tmp = np.empty(7, dtype=np.float64)
-        tmp[:] = np.asarray([self.x, self.y, self.z, self.elevation, self.nSystems, self.lineNumber, self.fiducial])
-        myMPI.Isend(tmp, dest=dest, world=world)
-
-        if systems is None:
-            for i in range(self.nSystems):
-                self.system[i].Isend(dest=dest, world=world)
-        self._data.Isend(dest, world)
-        self._std.Isend(dest, world)
-        self._predictedData.Isend(dest, world)
-
-
-    def Irecv(self, source, world, systems=None):
-
-        tmp = myMPI.Irecv(source=source, world=world)
-
-        if systems is None:
-            nSystems = np.int32(tmp[4])
-
-            systems = []
-            fs = FdemSystem()
-            for i in range(nSystems):
-                systems.append(fs.Irecv(source=source, world=world))
-
-        s = StatArray(0)
-        d = s.Irecv(source, world)
-        s = s.Irecv(source, world)
-        p = s.Irecv(source, world)
-
-        return FdemDataPoint(tmp[0], tmp[1], tmp[2], tmp[3], data=d, std=s, predictedData=p, system=systems, lineNumber=tmp[5], fiducial=tmp[6])
-       
-
+""" @FdemDataPoint_Class
+Module describing a frequency domain EMData Point that contains a single measurement.
+"""
+from copy import copy, deepcopy
+from ....classes.core.StatArray import StatArray
+#from ...forwardmodelling.EMfor1D_F import fdem1dfwd
+from ...forwardmodelling.EMfor1D_F import fdem1dfwd, fdem1dsen
+from .EmDataPoint import EmDataPoint
+from ...model.Model import Model
+from ...model.Model1D import Model1D
+from ....base.logging import myLogger
+from ...system.FdemSystem import FdemSystem
+import matplotlib.pyplot as plt
+import numpy as np
+#from ....base import Error as Err
+from ....base.customFunctions import safeEval
+from ....base import customFunctions as cf
+from ....base import MPI as myMPI
+from ....base import customPlots as cp
+
+
+class FdemDataPoint(EmDataPoint):
+    """Class defines a Frequency domain electromagnetic data point.
+
+    Contains an easting, northing, height, elevation, observed and predicted data, and uncertainty estimates for the data.
+
+    FdemDataPoint(x, y, z, elevation, data, std, system, lineNumber, fiducial)
+
+    Parameters
+    ----------
+    x : float
+        Easting co-ordinate of the data point
+    y : float
+        Northing co-ordinate of the data point
+    z : float
+        Height above ground of the data point
+    elevation : float, optional
+        Elevation from sea level of the data point
+    data : geobipy.StatArray or array_like, optional
+        Data values to assign the data of length 2*number of frequencies.
+        * If None, initialized with zeros.
+    std : geobipy.StatArray or array_like, optional
+        Estimated uncertainty standard deviation of the data of length 2*number of frequencies.
+        * If None, initialized with ones if data is None, else 0.1*data values.
+    system : str or geobipy.FdemSystem, optional
+        Describes the acquisition system with loop orientation and frequencies.
+        * If str should be the path to a system file to read in.
+        * If geobipy.FdemSystem, will be deepcopied.
+    lineNumber : float, optional
+        The line number associated with the datapoint
+    fiducial : float, optional
+        The fiducial associated with the datapoint
+
+    """
+
+    def __init__(self, x=0.0, y=0.0, z=0.0, elevation=0.0, data=None, std=None, predictedData=None, system=None, lineNumber=0.0, fiducial=0.0):
+        """Define initializer. """
+        if (system is None):
+            return
+        else:
+            if isinstance(system, (str, FdemSystem)):
+                system = [system]
+            assert all((isinstance(sys, (str, FdemSystem)) for sys in system)), TypeError("System must have items of type str or FdemSystem")
+
+        # Assign the number of systems as 1
+        nSystems = len(system)
+        nFrequencies = np.empty(nSystems, dtype=np.int32)
+
+        systems = []
+        for j, sys in enumerate(system):
+            # EMSystem Class
+            if (isinstance(sys, str)):
+                tmpsys = FdemSystem()
+                tmpsys.read(sys)
+                systems.append(tmpsys)
+            elif (isinstance(sys, FdemSystem)):
+                systems.append(sys)
+            nFrequencies[j] = systems[j].nFrequencies
+
+        nChannels = np.sum(2*nFrequencies)
+
+        if not data is None:
+            assert np.size(data) == nChannels, ValueError("Size of data {}, must equal 2 * total number of frequencies {}".format(np.size(data), nChannels))
+        if not std is None:
+            assert np.size(std) == nChannels, ValueError("Size of std {}, must equal 2 * total number of frequencies {}".format(np.size(std), nChannels))
+        if not predictedData is None:
+            assert np.size(predictedData) == nChannels, ValueError("Size of predictedData {}, must equal 2 * total number of frequencies {}".format(np.size(predictedData), nChannels))
+    
+        EmDataPoint.__init__(self, nChannelsPerSystem=2*nFrequencies, x=x, y=y, z=z, elevation=elevation, data=data, std=std, predictedData=predictedData, dataUnits="ppm", lineNumber=lineNumber, fiducial=fiducial)
+
+        self._data.name = 'Frequency domain data'
+
+        self.nSystems = nSystems
+        self.system = systems
+
+        # StatArray of calibration parameters
+        # The four columns are Bias,Variance,InphaseBias,QuadratureBias.
+        self.calibration = StatArray([self.nChannels * 2], 'Calibration Parameters')
+
+        k = 0
+        for i in range(self.nSystems):
+            # Set the channel names
+            for iFrequency in range(self.nChannelsPerSystem[i]):
+                self._channelNames[k] = '{} {} (Hz)'.format(self.getMeasurementType(iFrequency, i), self.getFrequency(iFrequency, i))
+                k += 1
+
+
+    def _inphaseIndices(self, system=0):
+        """The slice indices for the requested in-phase data.
+        
+        Parameters
+        ----------
+        system : int
+            Requested system index.
+            
+        Returns
+        -------
+        out : numpy.slice
+            The slice pertaining to the requested system.
+            
+        """
+
+        assert system < self.nSystems, ValueError("system must be < nSystems {}".format(self.nSystems))
+
+        return np.s_[self._systemOffset[system]:self._systemOffset[system] + self.nFrequencies[system]]
+
+
+    def _quadratureIndices(self, system=0):
+        """The slice indices for the requested in-phase data.
+        
+        Parameters
+        ----------
+        system : int
+            Requested system index.
+            
+        Returns
+        -------
+        out : numpy.slice
+            The slice pertaining to the requested system.
+            
+        """
+
+        assert system < self.nSystems, ValueError("system must be < nSystems {}".format(self.nSystems))
+
+        return np.s_[self._systemOffset[system] + self.nFrequencies[system]: self._systemOffset[system+1]]
+
+
+    @property
+    def data(self):
+        return self._data
+
+
+    def frequencies(self, system=0):
+        """ Return the frequencies in an StatArray """
+        return StatArray(self.system[system].frequencies, name='Frequency', units='Hz')
+
+    
+    def inphase(self, system=0):
+        return self._data[self._inphaseIndices(system)]
+
+    
+    def inphaseStd(self, system=0):
+        return self._std[self._inphaseIndices(system)]
+
+    # @property
+    # def nChannels(self):
+    #     return np.sum(2*self.nFrequencies)
+
+    @property
+    def nFrequencies(self):
+        return np.int32(0.5*self.nChannelsPerSystem)
+
+    # @property
+    # def nTotalFrequencies(self):
+    #     return np.int32(np.sum(self.nFrequencies))
+
+    @property
+    def predictedData(self):
+        return self._predictedData
+
+    
+    def predictedInphase(self, system=0):
+        return self._predictedData[self._inphaseIndices(system)]
+
+    
+    def predictedQuadrature(self, system=0):
+        return self._predictedData[self._quadratureIndices(system)]
+
+    
+    def quadrature(self, system=0):
+        return self._data[self._quadratureIndices(system)]
+
+    
+    def quadratureStd(self, system=0):
+        return self._std[self._quadratureIndices(system)]
+
+    @property
+    def std(self):
+        return self._std
+
+
+    def deepcopy(self):
+        return self.__deepcopy__()
+
+    
+    def __deepcopy__(self):
+        """ Define a deepcopy routine """
+        tmp = FdemDataPoint(self.x, self.y, self.z, self.elevation, self._data, self._std, self._predictedData, self.system, self.lineNumber, self.fiducial)
+        # StatArray of Relative Errors
+        tmp.relErr = self.relErr.deepcopy()
+        # StatArray of Additive Errors
+        tmp.addErr = self.addErr.deepcopy()
+        # StatArray of calibration parameters
+        # The four columns are Bias,Variance,InphaseBias,QuadratureBias.
+        tmp.calibration = self.calibration.deepcopy()
+        # Initialize the sensitivity matrix
+        tmp.J = deepcopy(self.J)
+
+        return tmp
+
+    
+    def getMeasurementType(self, channel, system=0):
+        """Returns the measurement type of the channel
+
+        Parameters
+        ----------
+        channel : int
+            Channel number
+        system : int, optional
+            System number
+
+        Returns
+        -------
+        out : str
+            Either "In-Phase " or "Quadrature "
+        
+        """
+        return 'In-Phase' if channel < self.nFrequencies[system] else 'Quadrature'
+
+
+    def getFrequency(self, channel, system=0):
+        """Return the measurement frequency of the channel
+
+        Parameters
+        ----------
+        channel : int
+            Channel number
+        system : int, optional
+            System number
+
+        Returns
+        -------
+        out : float
+            The measurement frequency of the channel
+
+        """
+        return self.system[system].frequencies[channel%self.nFrequencies[system]]
+
+
+    def hdfName(self):
+        """ Reproducibility procedure """
+        return('FdemDataPoint()')
+
+
+    def createHdf(self, parent, myName, nRepeats=None, fillvalue=None):
+        """ Create the hdf group metadata in file
+        parent: HDF object to create a group inside
+        myName: Name of the group
+        """
+        # create a new group inside h5obj
+        grp = parent.create_group(myName)
+        grp.attrs["repr"] = self.hdfName()
+        self.x.createHdf(grp, 'x', nRepeats=nRepeats, fillvalue=fillvalue)
+        self.y.createHdf(grp, 'y', nRepeats=nRepeats, fillvalue=fillvalue)
+        self.z.createHdf(grp, 'z', nRepeats=nRepeats, fillvalue=fillvalue)
+        self.elevation.createHdf(grp, 'e', nRepeats=nRepeats, fillvalue=fillvalue)
+        self._data.createHdf(grp, 'd', nRepeats=nRepeats, fillvalue=fillvalue)
+        self._std.createHdf(grp, 's', nRepeats=nRepeats, fillvalue=fillvalue)
+        self._predictedData.createHdf(grp, 'p', nRepeats=nRepeats, fillvalue=fillvalue)
+        self.relErr.createHdf(grp, 'relErr', nRepeats=nRepeats, fillvalue=fillvalue)
+        self.addErr.createHdf(grp, 'addErr', nRepeats=nRepeats, fillvalue=fillvalue)
+        self.calibration.createHdf(grp, 'calibration', nRepeats=nRepeats, fillvalue=fillvalue)
+        self.system[0].toHdf(grp, 'sys')
+
+
+    def writeHdf(self, parent, myName, index=None):
+        """ Write the StatArray to an HDF object
+        parent: Upper hdf file or group
+        myName: object hdf name. Assumes createHdf has already been called
+        create: optionally create the data set as well before writing
+        """
+        grp = parent.get(myName)
+
+        self.x.writeHdf(grp, 'x',  index=index)
+        self.y.writeHdf(grp, 'y',  index=index)
+        self.z.writeHdf(grp, 'z',  index=index)
+        self.elevation.writeHdf(grp, 'e',  index=index)
+
+        self._data.writeHdf(grp, 'd',  index=index)
+        self._std.writeHdf(grp, 's',  index=index)
+        self._predictedData.writeHdf(grp, 'p',  index=index)
+        self.relErr.writeHdf(grp, 'relErr',  index=index)
+        self.addErr.writeHdf(grp, 'addErr',  index=index)
+        self.calibration.writeHdf(grp, 'calibration',  index=index)
+
+
+    def fromHdf(self, grp, index=None, **kwargs):
+        """ Reads the object from a HDF group """
+
+        item = grp.get('x')
+        obj = eval(safeEval(item.attrs.get('repr')))
+        x = obj.fromHdf(item, index=index)
+
+        item = grp.get('y')
+        obj = eval(safeEval(item.attrs.get('repr')))
+        y = obj.fromHdf(item, index=index)
+
+        item = grp.get('z')
+        obj = eval(safeEval(item.attrs.get('repr')))
+        z = obj.fromHdf(item, index=index)
+
+        item = grp.get('e')
+        obj = eval(safeEval(item.attrs.get('repr')))
+        e = obj.fromHdf(item, index=index)
+
+        item = grp.get('sys')
+        obj = eval(safeEval(item.attrs.get('repr')))
+        system = obj.fromHdf(item)
+
+        _aPoint = FdemDataPoint(x, y, z, e, system=system)
+
+        slic = None
+        if not index is None:
+            slic=np.s_[index,:]
+        item = grp.get('d')
+        obj = eval(safeEval(item.attrs.get('repr')))
+        _aPoint._data = obj.fromHdf(item, index=slic)
+
+        item = grp.get('s')
+        obj = eval(safeEval(item.attrs.get('repr')))
+        _aPoint._std = obj.fromHdf(item, index=slic)
+
+        item = grp.get('p')
+        obj = eval(safeEval(item.attrs.get('repr')))
+        _aPoint._predictedData = obj.fromHdf(item, index=slic)
+
+        item = grp.get('relErr')
+        obj = eval(safeEval(item.attrs.get('repr')))
+        _aPoint.relErr = obj.fromHdf(item, index=index)
+
+        item = grp.get('addErr')
+        obj = eval(safeEval(item.attrs.get('repr')))
+        _aPoint.addErr = obj.fromHdf(item, index=index)
+
+        item = grp.get('calibration')
+        obj = eval(safeEval(item.attrs.get('repr')))
+        _aPoint.calibration = obj.fromHdf(item, index=slic)
+
+        _aPoint.iActive = _aPoint.getActiveData()
+        return _aPoint
+        
+
+    def calibrate(self, Predicted=True):
+        """ Apply calibration factors to the data point """
+        # Make complex numbers from the data
+        if (Predicted):
+            tmp = cf.mergeComplex(self._predictedData)
+        else:
+            tmp = cf.mergeComplex(self._data)
+
+        # Get the calibration factors for each frequency
+        i1 = 0
+        i2 = self.nFrequencies
+        G = self.calibration[i1:i2]
+        i1 += self.nFrequencies
+        i2 += self.nFrequencies
+        Phi = self.calibration[i1:i2]
+        i1 += self.nFrequencies
+        i2 += self.nFrequencies
+        Bi = self.calibration[i1:i2]
+        i1 += self.nFrequencies
+        i2 += self.nFrequencies
+        Bq = self.calibration[i1:i2]
+
+        # Calibrate the data
+        tmp[:] = G * np.exp(1j * Phi) * tmp + Bi + (1j * Bq)
+
+        # Split the complex numbers back out
+        if (Predicted):
+            self._predictedData[:] = cf.splitComplex(tmp)
+        else:
+            self._data[:] = cf.splitComplex(tmp)
+
+
+    def plot(self, title='Frequency Domain EM Data', system=0,  **kwargs):
+        """ Plot the Inphase and Quadrature Data for an EM measurement
+        if plotPredicted then the predicted data are plotted as a line, with points for the observed data
+        else the observed data with error bars and linear interpolation are shown.
+        Additional options
+        incolor
+        inmarker
+        quadcolor
+        quadmarker
+        """
+
+        ax = plt.gca()
+        cp.pretty(ax)
+
+        cp.xlabel('Frequency (Hz)')
+        cp.ylabel('Frequency domain data (ppm)')
+        cp.title(title)
+
+        inColor = kwargs.pop('incolor',cp.wellSeparated[0])
+        quadColor = kwargs.pop('quadcolor',cp.wellSeparated[1])
+        im = kwargs.pop('inmarker','v')
+        qm = kwargs.pop('quadmarker','o')
+        ms = kwargs.pop('markersize',7)
+        mec = kwargs.pop('markeredgecolor','k')
+        mew = kwargs.pop('markeredgewidth',1.0)
+        a = kwargs.pop('alpha',0.8)
+        ls = kwargs.pop('linestyle','none')
+        lw = kwargs.pop('linewidth',2)
+
+        xscale = kwargs.pop('xscale','log')
+        yscale = kwargs.pop('yscale','log')
+
+        plt.errorbar(self.frequencies(system), self.inphase(system), yerr=self.inphaseStd(system),
+            marker=im,
+            markersize=ms,
+            color=inColor,
+            markerfacecolor=inColor,
+            markeredgecolor=mec,
+            markeredgewidth=mew,
+            alpha=a,
+            linestyle=ls,
+            linewidth=lw,
+            label='In-Phase', **kwargs)
+
+        plt.errorbar(self.frequencies(system), self.quadrature(system), yerr=self.quadratureStd(system),
+            marker=qm,
+            markersize=ms,
+            color=quadColor,
+            markerfacecolor=quadColor,
+            markeredgecolor=mec,
+            markeredgewidth=mew,
+            alpha=a,
+            linestyle=ls,
+            linewidth=lw,
+            label='Quadrature', **kwargs)
+
+        plt.xscale(xscale)
+        plt.yscale(yscale)
+        plt.legend()
+
+        return ax
+
+
+    def plotPredicted(self, title='Frequency Domain EM Data', system=0, **kwargs):
+
+        ax = plt.gca()
+        cp.pretty(ax)
+
+        noLabels = kwargs.pop('nolabels', False)
+
+        if (not noLabels):
+            cp.xlabel('Frequency (Hz)')
+            cp.ylabel('Data (ppm)')
+            cp.title(title)
+
+        c = kwargs.pop('color',cp.wellSeparated[3])
+        lw = kwargs.pop('linewidth',2)
+        a = kwargs.pop('alpha',0.7)
+
+        xscale = kwargs.pop('xscale','log')
+        yscale = kwargs.pop('yscale','log')
+
+        plt.semilogx(self.frequencies(system), self.predictedInphase(system), color=c, linewidth=lw, alpha=a, **kwargs)
+        plt.semilogx(self.frequencies(system), self.predictedQuadrature(system), color=c, linewidth=lw, alpha=a, **kwargs)
+
+        plt.xscale(xscale)
+        plt.yscale(yscale)
+
+        return ax
+
+
+    # def scaleJ(self, Jin, power=1.0):
+    #     """ Scales a matrix by the errors in the given data
+    #     Useful if a sensitivity matrix is generated using one data point, but must be scaled by the errors in another """
+    #     J1 = np.zeros(Jin.shape)
+    #     J1[:, :] = Jin * (np.repeat(self.s[self.iActive, np.newaxis] ** -power, np.size(J1, 1), 1))
+    #     return J1
+
+
+    def updateSensitivity(self, J, mod, option, scale=False):
+        """ Compute an updated sensitivity matrix based on the one already containined in the FdemDataPoint object  """
+        # If there is no matrix saved in the data object, compute the entire
+        # thing
+        return self.sensitivity(mod, scale=scale)
+
+
+    def FindBestHalfSpace(self):
+        """ Uses the bisection approach to find a half space conductivity that best matches the EM data by minimizing the data misfit """
+        # ####lg.myLogger('Global');####lg.indent()
+        ####lg.info('Finding Best Half Space Model')
+        c1 = 2.0
+        c2 = -6.0
+        cnew = 0.5 * (c1 + c2)
+        # Initialize a single layer model
+        mod = Model1D(1)
+        # Initialize the first conductivity
+        mod.par[0] = 10.0**c1
+        self.forward(mod)  # Forward model the EM data
+        PhiD1 = self.dataMisfit(squared=True)  # Compute the measure between observed and predicted data
+        # Initialize the second conductivity
+        mod.par[0] = 10.0**c2
+        self.forward(mod)  # Forward model the EM data
+        PhiD2 = self.dataMisfit(squared=True)  # Compute the measure between observed and predicted data
+        # Compute a relative change in the data misfit
+        dPhiD = abs(PhiD2 - PhiD1) / PhiD2
+        i = 1
+        ####lg.debug('Entering Bisection')
+        # Continue until there is less than 1% change
+        while (dPhiD > 0.01 and i < 100):
+            ####lg.debug('c1,c2,cnew: '+str([c1,c2,cnew]))
+            cnew = 0.5 * (c1 + c2)  # Bisect the conductivities
+            mod.par[0] = 10.0**cnew
+            self.forward(mod)  # Forward model the EM data
+            PhiDnew = self.dataMisfit(squared=True)
+            if (PhiD2 > PhiDnew):
+                c2 = cnew
+                PhiD2 = PhiDnew
+            elif (PhiD1 > PhiDnew):
+                c1 = cnew
+                PhiD1 = PhiDnew
+            dPhiD = abs(PhiD2 - PhiD1) / PhiD2
+            i += 1
+        # ####lg.dedent()
+        return np.float64(10.0**cnew)
+
+
+    def forward(self, mod):
+        """ Forward model the data from the given model """
+
+        assert isinstance(mod, Model), TypeError("Invalid model class for forward modeling [1D]")
+
+        self._forward1D(mod)
+
+
+    def sensitivity(self, mod, scale=False):
+        """ Compute the sensitivty matrix for the given model """
+
+        assert isinstance(mod, Model), TypeError("Invalid model class for sensitivity matrix [1D]")
+
+        return StatArray(self._sensitivity1D(mod, scale), 'Sensitivity', '$\\frac{ppm.m}{S}$')
+
+
+    def _forward1D(self, mod):
+        """ Forward model the data from a 1D layered earth model """
+        for i, s in enumerate(self.system):
+            tmp = fdem1dfwd(s, mod, -self.z[0])
+            self._predictedData[:self.nFrequencies[i]] = tmp.real
+            self._predictedData[self.nFrequencies[i]:] = tmp.imag
+
+
+    def _sensitivity1D(self, mod, scale=False):
+        """ Compute the sensitivty matrix for a 1D layered earth model """
+        # Re-arrange the sensitivity matrix to Real:Imaginary vertical
+        # concatenation
+        J = np.zeros([self.nChannels, mod.nCells[0]])
+
+        for j, s in enumerate(self.system):
+            Jtmp = fdem1dsen(s, mod, -self.z[0])
+            J[:self.nFrequencies[j], :] = Jtmp.real
+            J[self.nFrequencies[j]:, :] = Jtmp.imag
+
+        # Scale the sensitivity matrix rows by the data weights if required
+        if scale:
+            J *= (np.repeat(self._std[:, np.newaxis]**-1.0, np.size(J, 1), 1))
+
+        J = J[self.iActive, :]
+        return J
+
+    
+    def Isend(self, dest, world, systems=None):
+        tmp = np.empty(7, dtype=np.float64)
+        tmp[:] = np.asarray([self.x, self.y, self.z, self.elevation, self.nSystems, self.lineNumber, self.fiducial])
+        myMPI.Isend(tmp, dest=dest, world=world)
+
+        if systems is None:
+            for i in range(self.nSystems):
+                self.system[i].Isend(dest=dest, world=world)
+        self._data.Isend(dest, world)
+        self._std.Isend(dest, world)
+        self._predictedData.Isend(dest, world)
+
+
+    def Irecv(self, source, world, systems=None):
+
+        tmp = myMPI.Irecv(source=source, world=world)
+
+        if systems is None:
+            nSystems = np.int32(tmp[4])
+
+            systems = []
+            fs = FdemSystem()
+            for i in range(nSystems):
+                systems.append(fs.Irecv(source=source, world=world))
+
+        s = StatArray(0)
+        d = s.Irecv(source, world)
+        s = s.Irecv(source, world)
+        p = s.Irecv(source, world)
+
+        return FdemDataPoint(tmp[0], tmp[1], tmp[2], tmp[3], data=d, std=s, predictedData=p, system=systems, lineNumber=tmp[5], fiducial=tmp[6])
+       
+