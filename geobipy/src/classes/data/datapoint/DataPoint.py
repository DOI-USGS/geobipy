from cached_property import cached_property
from ...pointcloud.Point import Point
from ....classes.core import StatArray
from ....base import customFunctions as cf
from ....base import customPlots as cP
from ....base import MPI as myMPI
import numpy as np
import matplotlib.pyplot as plt

class DataPoint(Point):
    """Class defines a data point.

    Contains an easting, northing, height, elevation, observed and predicted data, and uncertainty estimates for the data.

    DataPoint(x, y, z, elevation, nChannels, data, std, dataUnits)

    Parameters
    ----------
    nChannelsPerSystem : int or array_like
        Number of data channels in the data
        * If int, a single acquisition system is assumed.
        * If array_like, each entry is the number of channels for each system.
    x : float
        Easting co-ordinate of the data point
    y : float
        Northing co-ordinate of the data point
    z : float
        Height above ground of the data point
    elevation : float, optional
        Elevation from sea level of the data point
    data : geobipy.StatArray or array_like, optional
        Data values to assign the data of length sum(nChannelsPerSystem).
        * If None, initialized with zeros.
    std : geobipy.StatArray or array_like, optional
        Estimated uncertainty standard deviation of the data of length sum(nChannelsPerSystem).
        * If None, initialized with ones if data is None, else 0.1*data values.
    predictedData : geobipy.StatArray or array_like, optional
        Predicted data values to assign the data of length sum(nChannelsPerSystem).
        * If None, initialized with zeros.
    dataUnits : str, optional
        Units of the data.  Default is "ppm".
    channelNames : list of str, optional
        Names of each channel of length sum(nChannelsPerSystem)

    """

    def __init__(self, nChannelsPerSystem=1, x=0.0, y=0.0, z=0.0, elevation=None, data=None, std=None, predictedData=None, dataUnits=None, channelNames=None):
        """ Initialize the Data class """

        Point.__init__(self, x, y, z)

        self.nSystems = np.size(nChannelsPerSystem)

        # Number of Channels
        self.nChannelsPerSystem = np.atleast_1d(np.asarray(nChannelsPerSystem))
        self._systemOffset = np.append(0, np.cumsum(self.nChannelsPerSystem))

        # StatArray of data
        if not elevation is None:
            # assert np.size(elevation) == 1, ValueError("elevation must be single float")
            self._elevation = StatArray.StatArray(elevation, "Elevation", "m")
        else:
            self._elevation = StatArray.StatArray(1, "Elevation", "m")

        # StatArray of data
        if not data is None:
            assert np.size(data) == self.nChannels, ValueError("data must have size {}".format(self.nChannels))
            self._data = StatArray.StatArray(data, "Data", dataUnits)
        else:
            self._data = StatArray.StatArray(self.nChannels, "Data", dataUnits)

        # # Index to non NaN values
        # self.active = self.getActiveData()

        # StatArray of Standard Deviations
        if not std is None:
            assert np.size(std) == self.nChannels, ValueError("std must have size {}".format(self.nChannels))
            assert np.all(std[self.active] > 0.0), ValueError("Cannot assign standard deviations that are <= 0.0.")
            self._std = StatArray.StatArray(std, "Standard Deviation", dataUnits)
        else:
            self._std = StatArray.StatArray(np.ones(self.nChannels), "Standard Deviation", dataUnits)


        # Create predicted data
        if not predictedData is None:
            assert np.size(predictedData) == self.nChannels, ValueError("predictedData must have size {}".format(self.nChannels))
            self._predictedData = StatArray.StatArray(predictedData, "Predicted Data", dataUnits)
        else:
            self._predictedData = StatArray.StatArray(self.nChannels, "Predicted Data", dataUnits)

        # Assign the channel names
        if channelNames is None:
            self._channelNames = ['Channel {}'.format(i) for i in range(self.nChannels)]
        else:
            assert len(channelNames) == self.nChannels, Exception("Length of channelNames must equal total number of channels {}".format(self.nChannels))
            self._channelNames = channelNames


    @property
    def data(self):
        return self._data

    @data.setter
    def data(self, values):
        assert np.size(values) == self.nChannelsPerSystem, ValueError("data must have size {}".format(self.nChannelsPerSystem))
        self._data[:] = values

    @property
    def deltaD(self):
        """Get the difference between the predicted and observed data,

        .. math::
            \delta \mathbf{d} = \mathbf{d}^{pre} - \mathbf{d}^{obs}.

        Returns
        -------
        out : StatArray
            The residual between the active observed and predicted data
            with size equal to the number of active channels.

        """
        return StatArray.StatArray(self._predictedData - self._data, name="$\\mathbf{Fm} - \\mathbf{d}_{obs}$", units=self._data.units)

    @property
    def elevation(self):
        return self._elevation

    @property
    def nActiveChannels(self):
        return self.active.size

    @property
    def nChannels(self):
        return np.sum(self.nChannelsPerSystem)

    @property
    def predictedData(self):
        return self._predictedData

    @property
    def std(self):
        return self._std

    @std.setter
    def std(self, values):
        assert np.size(values) == self.nChannels, ValueError("std must have size {}".format(self.nChannels))
        assert np.all(values[self.active] > 0.0), ValueError("Cannot assign standard deviations that are <= 0.0.")
        self._std[:] = values


    def weightingMatrix(self, power=1.0):
        """Return a diagonal data weighting matrix of the reciprocated data standard deviations."""
        return np.diag(self.std[self.active]**-power)


    def _systemIndices(self, system=0):
        """The slice indices for the requested system.

        Parameters
        ----------
        system : int
            Requested system index.

        Returns
        -------
        out : numpy.slice
            The slice pertaining to the requested system.

        """

        assert system < self.nSystems, ValueError("system must be < nSystems {}".format(self.nSystems))
        return np.s_[self._systemOffset[system]:self._systemOffset[system+1]]


    @cached_property
    def active(self):
        """Gets the indices to the observed data values that are not NaN

        Returns
        -------
        out : array of ints
            Indices into the observed data that are not NaN

        """
        return cf.findNotNans(self.data)


    def likelihood(self, log):
        """Compute the likelihood of the current predicted data given the observed data and assigned errors

        Returns
        -------
        out : np.float64
            Likelihood of the data point

        """
        return self._predictedData.probability(i=self.active, log=log)


    def dataMisfit(self, squared=False):
        """Compute the :math:`L_{2}` norm squared misfit between the observed and predicted data

        .. math::
            \| \mathbf{W}_{d} (\mathbf{d}^{obs}-\mathbf{d}^{pre})\|_{2}^{2},

        where :math:`\mathbf{W}_{d}` are the reciprocal data errors.

        Parameters
        ----------
        squared : bool
            Return the squared misfit.

        Returns
        -------
        out : np.float64
            The misfit value.

        """
        assert not any(self._std[self.active] == 0.0), ValueError('Cannot compute the misfit when the data standard deviations are zero.')
        tmp2 = self._std[self.active]**-1.0
        PhiD = np.float64(np.sum((cf.Ax(tmp2, self.deltaD[self.active]))**2.0, dtype=np.float64))
        return PhiD if squared else np.sqrt(PhiD)

<<<<<<< HEAD
=======

>>>>>>> a9fbe2c9
    def scaleJ(self, Jin, power=1.0):
        """ Scales a matrix by the errors in the given data

        Useful if a sensitivity matrix is generated using one data point, but must be scaled by the errors in another.

        Parameters
        ----------
        Jin : array_like
            2D array representing a matrix
        power : float
            Power to raise the error level too. Default is -1.0

        Returns
        -------
        Jout : array_like
            Matrix scaled by the data errors

        Raises
        ------
        ValueError
            If the number of rows in Jin do not match the number of active channels in the datapoint

        """
        assert Jin.shape[0] == self.nActiveChannels, ValueError("Number of rows of Jin must match the number of active channels in the datapoint {}".format(self.nActiveChannels))

        Jout = np.zeros(Jin.shape)
        Jout[:, :] = Jin * (np.repeat(self._std[self.active, np.newaxis]**-power, Jout.shape[1], 1))
        return Jout


    def summary(self, out=False):
        """ Print a summary of the EMdataPoint """
        msg = ('Data Point: \n'
               'Channel Names {} \n'
               'x: {} \n'
               'y: {} \n'
               'z: {} \n'
               'elevation: {} \n'
               'Number of active channels: {} \n'
               '{} {} {}').format(self._channelNames, self.x, self.y, self.z, self.elevation, self.nActiveChannels, self._data[self.active].summary(True), self._predictedData[self.active].summary(True), self._std[self.active].summary(True))
        if (out):
            return msg
        print(msg)


    def updateErrors(self, relativeErr, additiveErr):
        """Updates the data errors

        Updates the standard deviation of the data errors using the following model

        .. math::
            \sqrt{(\mathbf{\epsilon}_{rel} \mathbf{d}^{obs})^{2} + \mathbf{\epsilon}^{2}_{add}},

        where :math:`\mathbf{\epsilon}_{rel}` is the relative error, a percentage fraction and :math:`\mathbf{\epsilon}_{add}` is the additive error.

        If the predicted data have been assigned a multivariate normal distribution, the variance of that distribution is also updated as the squared standard deviations.

        Parameters
        ----------
        relativeErr : float or array_like
            A fraction percentage that is multiplied by the observed data.
        additiveErr : float or array_like
            An absolute value of additive error.

        Raises
        ------
        ValueError
            If relativeError is <= 0.0
        ValueError
            If additiveError is <= 0.0

        """
        relativeErr = np.atleast_1d(relativeErr)
        additiveErr = np.atleast_1d(additiveErr)
        assert all(relativeErr > 0.0), ValueError("relativeErr must be > 0.0")
        assert all(additiveErr > 0.0), ValueError("additiveErr must be > 0.0")

        tmp = (relativeErr * self.data)**2.0 + additiveErr**2.0
        self._std[:] = np.sqrt(tmp)

        if self._predictedData.hasPrior:
            self._predictedData.prior.variance[np.diag_indices(self.nActiveChannels)] = tmp[self.active]


    def updatePosteriors(self):
        """Update any attached posteriors"""

        if self.z.hasPosterior:
            self.z.updatePosterior()

        if self.relErr.hasPosterior:
            self.relErr.updatePosterior()

        if self.addErr.hasPosterior:
            self.addErr.updatePosterior()


    def Isend(self, dest, world):
        myMPI.Isend(self.nChannelsPerSystem, dest=dest, world=world)
        tmp = np.hstack([self.x, self.y, self.z, self.elevation])
        myMPI.Isend(tmp, dest=dest, world=world)
        self._data.Isend(dest, world)
        self._std.Isend(dest, world)
        self._predictedData.Isend(dest, world)
        world.isend(self._channelNames, dest=dest)



    def Irecv(self, source, world):
        ncps = myMPI.Irecv(source=source, world=world)
        tmp = myMPI.Irecv(source=source, world=world)
        x = StatArray.StatArray(0)
        d = x.Irecv(source, world)
        s = x.Irecv(source, world)
        p = x.Irecv(source, world)
        cn = world.irecv(source = 0).wait()

        return DataPoint(ncps, tmp[0], tmp[1], tmp[2], tmp[3], d, s, p, channelNames=cn)
<|MERGE_RESOLUTION|>--- conflicted
+++ resolved
@@ -221,10 +221,6 @@
         PhiD = np.float64(np.sum((cf.Ax(tmp2, self.deltaD[self.active]))**2.0, dtype=np.float64))
         return PhiD if squared else np.sqrt(PhiD)
 
-<<<<<<< HEAD
-=======
-
->>>>>>> a9fbe2c9
     def scaleJ(self, Jin, power=1.0):
         """ Scales a matrix by the errors in the given data
 
