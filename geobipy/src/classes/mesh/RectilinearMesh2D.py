""" @RectilinearMesh2D_Class
Module describing a 2D Rectilinear Mesh class with x and y axes specified
"""
from copy import deepcopy

from numpy import abs, arange, asarray
from numpy import cumsum, diff, dot, dstack, empty, expand_dims, float32, float64, full, int_, int32, integer, interp, isnan
from numpy import max, maximum, meshgrid, min, minimum, nan, ndim, outer, r_, ravel_multi_index
from numpy import repeat, s_, searchsorted, shape, size, sqrt, squeeze, tile, unravel_index
from numpy import where, zeros
from numpy import all as npall

from .Mesh import Mesh
from ..core.DataArray import DataArray
from ..statistics.StatArray import StatArray
from .RectilinearMesh1D import RectilinearMesh1D
from matplotlib.animation import FuncAnimation
from matplotlib.collections import LineCollection
from matplotlib.figure import Figure
import matplotlib.pyplot as plt
from scipy.stats import binned_statistic
from ...base import plotting as cP
from ...base import utilities
from scipy.sparse import (kron, diags)
from scipy import interpolate
import progressbar

class RectilinearMesh2D(Mesh):
    """Class defining a 2D rectilinear mesh with cell centres and edges.

    Contains a simple 2D mesh with cell edges, widths, and centre locations.
    There are two ways of instantiating the RectilinearMesh2D.
    The first is by specifying the x and y cell centres or edges. In this case,
    the abscissa is the standard x axis, and y is the ordinate. The z co-ordinates are None.
    The second is by specifyin the x, y, and z cell centres or edges. In this case,
    The mesh is a 2D plane with the ordinate parallel to z, and the "horizontal" locations
    have co-ordinates (x, y).
    This allows you to, for example, create a vertical 2D mesh that is not parallel to either the
    x or y axis, like a typical line of data.
    If x, y, and z are specified, plots can be made against distance which calculated cumulatively between points.

    RectilinearMesh2D([x_centres or x_edges], [y_centres or y_edges], [z_centres or z_edges])

    Parameters
    ----------
    x : geobipy.RectilinearMesh1D, optional
        text
    y : geobipy.RectilinearMesh1D, optional
        text
    z : geobipy.RectilinearMesh1D, optional
        text
    relative_to : geobipy.RectilinearMesh1D, optional
        text

    Other Parameters
    ----------------
    x_centres : geobipy.StatArray, optional
        The locations of the centre of each cell in the "x" direction. Only x_centres or x_edges can be given.
    x_edges : geobipy.StatArray, optional
        The locations of the edges of each cell, including the outermost edges, in the "x" direction. Only x_centres or x_edges can be given.
    y_centres : geobipy.StatArray, optional
        The locations of the centre of each cell in the "y" direction. Only y_centres or y_edges can be given.
    y_edges : geobipy.StatArray, optional
        The locations of the edges of each cell, including the outermost edges, in the "y" direction. Only y_centres or y_edges can be given.
    z_centres : geobipy.StatArray, optional
        The locations of the centre of each cell in the "z" direction. Only z_centres or z_edges can be given.
    z_edges : geobipy.StatArray, optional
        The locations of the edges of each cell, including the outermost edges, in the "z" direction. Only z_centres or z_edges can be given.
    [x, y, z]edgesMin : float, optional
        See geobipy.RectilinearMesh1D for edgesMin description.
    [x, y, z]edgesMax : float, optional
        See geobipy.RectilinearMesh1D for edgesMax description.
    [x, y, z]log : 'e' or float, optional
        See geobipy.RectilinearMesh1D for log description.
    [x, y, z]relative_to : float, optional
        See geobipy.RectilinearMesh1D for relative_to description.

    Returns
    -------
    out : RectilinearMesh2D
        The 2D mesh.

    """
    def __init__(self, x=None, y=None, **kwargs):
        """ Initialize a 2D Rectilinear Mesh"""

        self._distance = None
        self.xyz = False

        self.x = kwargs if x is None else x
        self.y = kwargs if y is None else y

        # if self.x._relative_to is not None:
        #     assert any([s == self.shape[1] for s in self.x.relative_to.shape]), "x axis relative to must have shape {}".format(self.shape[1])

        # if self.y._relative_to is not None:
        #     assert any([s == self.shape[0] for s in self.y.relative_to.shape]), "y axis relative to must have shape {}".format(self.shape[0])

    def __getitem__(self, slic):
        """Allow slicing of the histogram.

        """
        assert shape(slic) == (2,), ValueError("slic must be over 2 dimensions.")

        # slic = []
        axis = -1
        for i, x in enumerate(slic):
            if isinstance(x, (int, integer)):
                axis = i

        if axis == -1:
            out = type(self)(x=self.x[slic[0]], y=self.y[slic[1]])
            if self.x._relative_to is not None:
                if self.x._relative_to.size > 1:
                    out.x.relative_to = self.x._relative_to[slic[1]]
                else:
                    out.x.relative_to = self.x._relative_to
            if self.y._relative_to is not None:
                if self.y._relative_to.size > 1:
                    out.y.relative_to = self.y._relative_to[slic[0]]
                else:
                    out.y.relative_to = self.y._relative_to
            return out

        out = self.axis(1-axis)[slic[1-axis]]
        return out

    @property
    def addressof(self):
        msg =  '{}: {}\n'.format(type(self).__name__, hex(id(self)))
        msg += "x:\n{}".format(("|   "+self.x.addressof.replace("\n", "\n|   "))[:-4])
        msg += "y:\n{}".format(("|   "+self.y.addressof.replace("\n", "\n|   "))[:-4])
        return msg

    @property
    def area(self):
        return outer(self.x.widths, self.y.widths)

    def centres(self, axis=0):
        """Ravelled cell centres

        Returns
        -------
        out : array_like
            ravelled cell centre locations.

        """
        return self.x_centres if axis == 0 else self.y_centres

    @property
    def distance(self):
        """The distance along the top of the mesh using the x and y co-ordinates. """
        if self._distance is None:

            if not self.xyz:
                self._distance = self.x
            else:
                dx = diff(self.x.edges)
                dy = diff(self.y.edges)

                distance = DataArray(zeros(self.x.nEdges), 'Distance', self.x.centres.units)
                distance[1:] = cumsum(sqrt(dx**2.0 + dy**2.0))

                self._distance = RectilinearMesh1D(edges = distance)
        return self._distance

    @property
    def height(self):
        return self._height

    # @property
    # def relative_to(self):
    #     return self._relative_to

    # @relative_to.setter
    # def relative_to(self, values):

    #     self._relative_to = None
    #     if not values is None:
    #         self._relative_to = DataArray(values, "relative_to", "m")

    @property
    def nCells(self):
        """The number of cells in the mesh.

        Returns
        -------
        out : int
            Number of cells

        """

        return self.x.nCells * self.y.nCells

    @property
    def ndim(self):
        return 2

    @property
    def nNodes(self):
        """The number of nodes in the mesh.

        Returns
        -------
        out : int
            Number of nodes

        """

        return self.x.nEdges * self.y.nEdges

    @property
    def nodes(self):
        """Ravelled cell nodes

        Returns
        -------
        out : array_like
            ravelled cell node locations.

        """
        out = zeros((self.nNodes.item(), 2))
        out[:, 0] = tile(self.x.edges, self.y.nNodes.value)
        out[:, 1] = self.y.edges.repeat(self.x.nNodes.value)
        return out

    @property
    def shape(self):
        """The dimensions of the mesh

        Returns
        -------
        out : array_like
            Array of integers

        """

        return (self.x.nCells.item(), self.y.nCells.item())


    @property
    def x(self):
        return self._x

    @x.setter
    def x(self, values):
        if isinstance(values, dict):
            # mesh of the z axis values
            values = RectilinearMesh1D(
                        centres=values.get('x_centres'),
                        edges=values.get('x_edges'),
                        log=values.get('x_log'),
                        relative_to=values.get('x_relative_to'),
                        dimension=0)

        assert isinstance(values, RectilinearMesh1D), TypeError('x must be a RectilinearMesh1D')
        assert values.dimension == 0
        self._x = values

    @property
    def y(self):
        return self._y

    @y.setter
    def y(self, values):
        if isinstance(values, dict):
            # mesh of the z axis values
            values = RectilinearMesh1D(
                        centres=values.get('y_centres'),
                        edges=values.get('y_edges'),
                        log=values.get('y_log'),
                        relative_to=values.get('y_relative_to'),
                        dimension=1)
        assert isinstance(values, RectilinearMesh1D), TypeError('y must be a RectilinearMesh1D')
        self._y = values

    def _animate(self, values, axis, filename, slic=None, **kwargs):

        fig = kwargs.pop('fig', plt.figure(figsize=(9, 9)))

        if slic is None:
            slic = [s_[:] for i in range(self.ndim)]
        else:
            slic = list(slic)

        slic[axis] = 0

        # Do the first slice
        sub = self[tuple(slic)]
        sub_v = values[tuple(slic)]

        sub.bar(values=sub_v, **kwargs)
        plt.xlim(sub.displayLimits)
        plt.ylim([min(values), max(values)])

        # tmp, _ = utilities._log(values, kwargs.get('log', None))
        # plt.set_clim(min(tmp), max(tmp))

        def animate(i):
            ax = self.axis(axis).centres
            plt.clf()
            plt.title('{} = {:.2f} {}'.format(ax.name, ax[i], ax.units))
            slic[axis] = i
            # tmp, _ = utilities._log(values[tuple(slic)].flatten(), kwargs.get('log', None))
            sub.bar(values=values[tuple(slic)], **kwargs)
            plt.xlim(sub.displayLimits)
            plt.ylim([min(values), max(values)])

        anim = FuncAnimation(fig, animate, interval=300, frames=self.axis(axis).nCells.item())

        plt.draw()
        anim.save(filename)

    def _compute_probability(self, distribution, pdf, log, log_probability, axis=0, **kwargs):
        centres = self.centres(axis=axis)
        centres, _ = utilities._log(centres, log)

        ax = self.other_axis(axis)

        a = [x for x in (0, 1) if not x == axis]
        b = [x for x in (0, 1) if x == axis]

        shp = list(self.shape)

        n = distribution.ndim

        if distribution.multivariate:
            n = 1
        shp[axis] = n
        probability = zeros(shp)

        track = kwargs.pop('track', True)

        r = range(ax.nCells.item())
        if track:
            Bar = progressbar.ProgressBar()
            r = Bar(r)

        # Loop over the axis and compute the probability of each dimension in the
        # distribution with the pdf of the histogram
        for i in r:
            j = [i]; j.insert(axis, s_[:]); j = tuple(j)
            p = distribution.probability(centres[j], log_probability)
            probability[j] = dot(p, pdf[j])

        # Normalize probabilities along the dims of the distribution
        if n > 1:
            probability = probability / expand_dims(sum(probability, axis), axis=axis)

        mesh = deepcopy(self)
        if n > 1:
            mesh.set_axis(axis, RectilinearMesh1D(centres=DataArray(r_[0.0, 1.0, 2.0], name='component')))
        else:
            mesh = mesh.remove_axis(axis)

        from ..model.Model import Model
        return Model(mesh=mesh, values=DataArray(probability.T, name='Marginal Probability'))

    def __deepcopy__(self, memo={}):
        """ Define the deepcopy for the StatArray """
        return RectilinearMesh2D(x=self.x, y=self.y)

    def edges(self, axis):
        """ Gets the cell edges in the given dimension """
        if axis == 0:
            return self.x_edges
        return self.y_edges

    def other_axis(self, axis):
        return self.axis(1-axis)

    def axis(self, axis):
        if isinstance(axis, str):
            assert axis in ['x', 'y'], Exception("axis must be either 'x', 'y'")

            if axis == 'x':
                return self.x
            elif axis == 'y':
                # assert self.xyz, Exception("To plot against 'y' the mesh must be instantiated with three co-ordinates")
                return self.y
            # elif axis == 'z':
            #     return self.z
            # elif axis == 'r':
            #     assert self.xyz, Exception("To plot against 'r' the mesh must be instantiated with three co-ordinates")
            #     return self.distance

        if axis == 0:
            return self.x
        elif axis == 1:
            return self.y

    def set_axis(self, axis, value):
        if axis == 0:
            self.x = value
        elif axis == 1:
            self.y = value

    @property
    def centres_bounds(self):
        return r_[self.x.centres[0], self.x.centres[-1], self.y.centres[0], self.y.centres[-1]]

    @property
    def bounds(self):
        return r_[self.x.bounds[0], self.x.bounds[1], self.y.bounds[0], self.y.bounds[1]]

    def in_bounds(self, x, y):
        """Return whether values are inside the cell edges

        Parameters
        ----------
        values : array_like
            Check if these are inside left <= values < right.

        Returns
        -------
        out : bools
            Are the values inside.

        """
        return self.x.in_bounds(x) & self.y.in_bounds(y)

    # def project_line_to_box(self, x, y):
    #     x ,_ = utilities._log(x, self.x.log)
    #     y ,_ = utilities._log(y, self.y.log)
    #     x, y = geometry.liang_barsky(x[0], y[0], x[1], y[1], self.bounds)
    #     x = utilities._power(x, self.x.log)
    #     y = utilities._power(y, self.y.log)
    #     return x, y

    def x_gradient_operator(self):
        tmp = self.x.gradient_operator
        return kron(diags(sqrt(self.y.widths)), tmp)


    def y_gradient_operator(self):
        nx = self.x.nCells.item()
        nz = self.y.nCells.item()
        tmp = 1.0 / sqrt(self.x.centreTocentre)
        a = repeat(tmp, nz) * tile(sqrt(self.y.widths), nx-1)
        return diags([a, -a], [0, nx], shape=(nz * (nx-1), nz*nz))


    def hasSameSize(self, other):
        """ Determines if the meshes have the same dimension sizes """
        # if self.arr.shape != other.arr.shape:
        #     return False
        if self.x.nCells != other.x.nCells:
            return False
        if self.y.nCells != other.y.nCells:
            return False
        return True

    @property
    def is_regular(self):
        return self.x.is_regular and self.y.is_regular

    # def intersect(self, x, y, axis=0):
    #     """Intersect coordinates with

    #     [extended_summary]

    #     Parameters
    #     ----------
    #     values : [type]
    #         [description]
    #     axis : int, optional
    #         [description].
    #         Defaults to 0.

    #     Returns
    #     -------
    #     [type] : [description]
    #     """
    #     return out

    def resample(self, dx, dy, values, method='cubic'):

        x = deepcopy(self.x); y = deepcopy(self.y)

        if isinstance(dx, (float, float32, float64)):
            x.edges = arange(self.x.edges[0], self.x.edges[-1]+dx, dx)
        else:
            x.centres = dx

        if isinstance(dy, (float, float32, float64)):
            y.edges = arange(self.y.edges[0], self.y.edges[-1]+dy, dy)
        else:
            y.centres = dy

        # z = None
        # if self.xyz:
        #     z = y
        #     y = deepcopy(self.y)
        #     y.edges = arange(self.y.edges[0], self.y.edges[-1]+dx, dx)

        mesh = RectilinearMesh2D(x=x, y=y)

        if self.x._relative_to is not None:
            mesh.x.relative_to = self.y.resample(dx, self.x.relative_to)
        if self.y._relative_to is not None:
            mesh.y.relative_to = self.x.resample(dy, self.y.relative_to)

        f = interpolate.RegularGridInterpolator((self.x.centres, self.y.centres), values, method=method, bounds_error=False)

        xx, yy = meshgrid(mesh.x.centres, mesh.y.centres, indexing='ij', sparse=True)

        return mesh, f((xx, yy))

    def interpolate_centres_to_nodes(self, values, method='cubic'):
        if self.x.nCells <= 3 or self.y.nCells <= 3:
            method = 'linear'

        f = interpolate.RegularGridInterpolator((self.x.centres, self.y.centres), values, method=method, bounds_error=False)
        xx, yy = meshgrid(self.x.edges, self.y.edges, indexing='ij', sparse=True)

        out = f((xx, yy))

        out[0, 1:-1] = out[1, 1:-1] - (abs(out[2, 1:-1] - out[1, 1:-1]))
        out[-1, 1:-1] = out[-2, 1:-1] - (abs(out[-3, 1:-1] - out[-2, 1:-1]))
        out[:, 0] = out[:, 1] - (abs(out[:, 2] - out[:, 1]))
        out[:, -1] = out[:, -2] - (abs(out[:, -3] - out[:, 2]))

        return out

    def fill_nans_with_extrapolation(self, values, **kwargs):

        from ..pointcloud.Point import Point

        if npall(values.shape[::-1] == self.shape):
            values = values.T
        assert npall(values.shape == self.shape), ValueError("values must have shape {} but have shape {}".format(self.shape, values.shape))

        i = ~isnan(values)
        x = self.x_centres[i]
        y = self.y_centres[i]
        v = values[i]

        p2d = Point(x, y, z=v)

        out, _ = p2d.interpolate(values=v, mesh=self, method='sibson', **kwargs)
        return out


    def intervalStatistic(self, arr, intervals, axis=0, statistic='mean'):
        """Compute a statistic of the array between the intervals given along dimension dim.

        Parameters
        ----------
        arr : array_like
            2D array to take the mean over the given intervals
        intervals : array_like
            A new set of mesh edges. The mean is computed between each two edges in the array.
        axis : int, optional
            Which axis to take the mean
        statistic : string or callable, optional
            The statistic to compute (default is 'mean').
            The following statistics are available:

          * 'mean' : compute the mean of values for points within each bin.
            Empty bins will be represented by NaN.
          * 'median' : compute the median of values for points within each
            bin. Empty bins will be represented by NaN.
          * 'count' : compute the count of points within each bin.  This is
            identical to an unweighted histogram.  `values` array is not
            referenced.
          * 'sum' : compute the sum of values for points within each bin.
            This is identical to a weighted histogram.
          * 'min' : compute the minimum of values for points within each bin.
            Empty bins will be represented by NaN.
          * 'max' : compute the maximum of values for point within each bin.
            Empty bins will be represented by NaN.
          * function : a user-defined function which takes a 1D array of
            values, and outputs a single numerical statistic. This function
            will be called on the values in each bin.  Empty bins will be
            represented by function([]), or NaN if this returns an error.


        See Also
        --------
        scipy.stats.binned_statistic : for more information

        """

        assert size(intervals) > 1, ValueError("intervals must have size > 1")

        intervals = self._reconcile_intervals(intervals, axis=axis)

        if (axis == 0):
            bins = binned_statistic(self.x.centres, arr.T, bins = intervals, statistic=statistic)
            res = bins.statistic.T
        else:
            bins = binned_statistic(self.y.centres, arr, bins = intervals, statistic=statistic)
            res = bins.statistic

        return res, intervals


    def mask_cells(self, x_distance=None, y_distance=None, values=None):
        """Mask cells by a distance.

        If the edges of the cell are further than distance away, extra cells are inserted such that
        the cell's new edges are at distance away from the centre.

        Parameters
        ----------
        xAxis : array_like
            Alternative axis to use for masking.  Must have size self.x.nEdges
        x_distance : float, optional
            Mask along the x axis using this distance.
            Defaults to None.
        y_distance : float, optional
            Mask along the y axis using this distance.
            Defaults to None.
        values : array_like, optional.
            If given, values will be remapped to the masked mesh.
            Has shape (y.nCells, x.nCells)

        Returns
        -------
        out : RectilinearMesh2D
            Masked mesh
        x_indices : ints, optional
            Location of the original centres in the expanded mesh along the x axis.
        y_indices : ints, optional
            Location of the original centres in the expanded mesh along the y axis.
        out_values : array_like, optional
            If values is given, values will be remapped to the masked mesh.

        """
        out_values = None
        if not values is None:
            out_values = values

        x_indices = s_[:]
        x = deepcopy(self.x)
        if not x_distance is None:
            x, x_indices = self.x.mask_cells(x_distance)
            if not values is None:
                out_values = full((x.nCells.item(), self.y.nCells.item()), fill_value=nan)
                for i in range(self.x.nCells.item()):
                    out_values[x_indices[i], :] = values[i, :]

        y_indices = s_[:]
        y = deepcopy(self.y)
        if not y_distance is None:
            y, y_indices = self.y.mask_cells(y_distance)
            if not values is None:
                out_values2 = full((out_values.shape[0], y.nCells.item()), fill_value=nan)
                for i in range(self.y.nCells.item()):
                    out_values2[:, y_indices[i]] = out_values[:, i]
                out_values = out_values2

        out = type(self)(x=x, y=y)

        if self.x._relative_to is not None:
            re = self.y.interpolate_centres_to_nodes(self.x.relative_to)
            if npall(diff(self.y.edges) < 0.0):
                vals = interp(x=y.centres[::-1], xp=self.y.edges[::-1], fp=re[::-1])[::-1]
            else:
                vals = interp(x=y.centres, xp=self.y.edges, fp=re)

            out.x._relative_to = vals

        if self.y._relative_to is not None:
            re = self.x.interpolate_centres_to_nodes(self.y.relative_to)
            if npall(diff(self.x.edges) < 0.0):
                vals = interp(x=x.centres[::-1], xp=self.x.edges[::-1], fp=re[::-1])[::-1]
            else:
                vals = interp(x=x.centres, xp=self.x.edges, fp=re)
            out.y._relative_to = vals

        return out, x_indices, y_indices, out_values

    def _reconcile_intervals(self, intervals, axis=0):

        assert size(intervals) > 1, ValueError("intervals must have size > 1")

        ax = self.other_axis(axis)

        i0 = maximum(0, searchsorted(intervals, ax.edges[0]))
        i1 = minimum(ax.nCells.item(), searchsorted(intervals, ax.edges[-1])+1)

        intervals = intervals[i0:i1]

        return intervals

    def _reorder_for_pyvista(self, values):
        return values.flatten(order='C')

    def cellIndex(self, values, axis, clip=False, trim=False):
        """Return the cell indices of values along axis.

        Parameters
        ----------
        values : scalar or array_like
            Locations to obtain the cell index for
        axis : int
            Axis along which to obtain indices
        clip : bool
            A negative index which would normally wrap will clip to 0 instead.
        trim : bool
            Do not include out of axis indices. Negates clip, since they wont be included in the output.

        Returns
        -------
        out : ints
            indices for the locations along the axis

        """
        return self.axis(axis).cellIndex(values, clip=clip, trim=trim)

    def cellIndices(self, x, y=None, clip=False, trim=False):
        """Return the cell indices in x and z for two floats.

        Parameters
        ----------
        x : scalar or array_like
            x location
        y : scalar or array_like
            y location (or z location if instantiated with 3 co-ordinates)
        clip : bool
            A negative index which would normally wrap will clip to 0 instead.
        trim : bool
            Do not include out of axis indices. Negates clip, since they wont be included in the output.

        Returns
        -------
        out : ints
            indices for the locations along [axis0, axis1]

        """
        if ndim(x) == 2:
            x = x[:, 0]
            y = x[:, 1]

        assert (size(x) == size(y)), ValueError("x and y must have the same size")
        if trim:
            flag = self.x.inBounds(x) & self.y.inBounds(y)
            i = where(flag)[0]
            out = empty([2, i.size], dtype=int32)
            out[0, :] = self.x.cellIndex(x[i])
            out[1, :] = self.y.cellIndex(y[i])
        else:
            out = empty([2, size(x)], dtype=int32)
            out[0, :] = self.x.cellIndex(x, clip=clip)
            out[1, :] = self.y.cellIndex(y, clip=clip)
        return squeeze(out)

    def line_indices(self, x, y):
        i = self.cellIndices(x, y)
        out = utilities.bresenham(i[0, :], i[1, :])
        out[0, :] = minimum(out[0, :], self.x.nCells)
        out[1, :] = minimum(out[1, :], self.y.nCells)
        return out

    def ravelIndices(self, ixy, order='C'):
        """Return a global index into a 1D array given the two cell indices in x and z.

        Parameters
        ----------
        ixy : tuple of array_like
            A tuple of integer arrays, one array for each dimension.

        Returns
        -------
        out : int
            Global index.

        """

        return ravel_multi_index(ixy, self.shape, order=order)


    def unravelIndex(self, indices, order='C'):
        """Return a global index into a 1D array given the two cell indices in x and z.

        Parameters
        ----------
        indices : array_like
            An integer array whose elements are indices into the flattened
            version of an array.

        Returns
        -------
        unraveled_coords : tuple of ndarray
            Each array in the tuple has the same shape as the self.shape.

        """

        return unravel_index(indices, self.shape, order=order)

    def pcolor(self, values, yAxis='absolute', **kwargs):
        """Create a pseudocolour plot of a 2D array using the mesh.

        Parameters
        ----------
        values : array_like or StatArray
            A 2D array of colour values.
        xAxis : str
            If xAxis is 'x', the horizontal xAxis uses self.x
            If xAxis is 'y', the horizontal xAxis uses self.y
            If xAxis is 'r', the horizontal xAxis uses cumulative distance along the line
        zAxis : str
            If zAxis is 'absolute' the vertical axis is the relative_to plus z.
            If zAxis is 'relative' the vertical axis is z.

        Other Parameters
        ----------------
        alpha : scalar or array_like, optional
            If alpha is scalar, behaves like standard matplotlib alpha and opacity is applied to entire plot
            If array_like, each pixel is given an individual alpha value.
        log : 'e' or float, optional
            Take the log of the colour to a base. 'e' if log = 'e', and a number e.g. log = 10.
            Values in c that are <= 0 are masked.
        equalize : bool, optional
            Equalize the histogram of the colourmap so that all colours have an equal amount.
        nbins : int, optional
            Number of bins to use for histogram equalization.
        xscale : str, optional
            Scale the x axis? e.g. xscale = 'linear' or 'log'
        yscale : str, optional
            Scale the y axis? e.g. yscale = 'linear' or 'log'.
        flipX : bool, optional
            Flip the X axis
        flipY : bool, optional
            Flip the Y axis
        grid : bool, optional
            Plot the grid
        noColorbar : bool, optional
            Turn off the colour bar, useful if multiple plotting plotting routines are used on the same figure.
        trim : bool, optional
            Set the x and y limits to the first and last non zero values along each axis.

        Returns
        -------
        ax
            matplotlib .Axes

        See Also
        --------
        matplotlib.pyplot.pcolormesh : For additional keyword arguments you may use.

        """
        if self.x.log is not None:
            kwargs['xscale'] = 'log'
        if self.y.log is not None:
            kwargs['yscale'] = 'log'

        x_mask = kwargs.pop('x_mask', None); y_mask = kwargs.pop('y_mask', None)
        mask = (x_mask is not None) & (y_mask is not None)

        masked = self
        if mask:
            masked, x_indices, z_indices, values = self.mask_cells(x_mask, y_mask, values)
            if 'alpha' in kwargs:
                kwargs['alpha'] = kwargs['alpha'].expand(x_indices, z_indices, masked.shape)
                # _, _, _, kwargs['alpha'] = self.mask_cells(x_mask, y_mask, kwargs['alpha'])

        # if npall(values.shape[::-1] == self.shape):
        #     values = values.T
        # assert npall(values.shape == self.shape), ValueError("values must have shape {} but have shape {}".format(self.shape, values.shape))

        if (self.x._relative_to is None) and (self.y._relative_to is None):

            xm = masked.x_edges; ym = masked.y_edges

            # if npall(values.shape != xm.shape) and npall(values.shape != (asarray(xm.shape)-1)):
            #     values = values.T

<<<<<<< HEAD

            print('HERE')
=======
            if self.x.log is not None:
                kwargs['xscale'] = 'log'
            if self.y.log is not None:
                kwargs['yscale'] = 'log'

            if npall(values.shape != xm.shape) and npall(values.shape != (asarray(xm.shape)-1)):
                values = values.T
>>>>>>> e6cd845c

            ax, pm, cb = cP.pcolormesh(xm, ym, values, **kwargs)
            ax.set_xlabel(xm.label); ax.set_ylabel(ym.label)
        else:
            # Need to expand the yaxis edges since they could be draped.
            if mask:
                ax, pm, cb = masked.pcolor(values, **kwargs)
            else:
                x = self.x_edges; y = self.y_edges

                # if y.shape[0] != x.shape[0]:
                #     x = x.T

                # if npall(values.shape == asarray(x.shape[::-1]) - 1):
                #     values = values.T

                print(kwargs['alpha'])

                ax, pm, cb = cP.pcolor(x=x, y=y, values=values, **kwargs)

        return ax, pm, cb


    def plot(self, *args, **kwargs):
        return self.pcolor(*args, **kwargs)

    def plot_grid(self, **kwargs):
        """Plot the mesh grid lines.

        Parameters
        ----------
        xAxis : str
            If xAxis is 'x', the horizontal axis uses self.x
            If xAxis is 'y', the horizontal axis uses self.y
            If xAxis is 'r', the horizontal axis uses sqrt(self.x^2 + self.y^2)

        """
        kwargs['xscale'] = kwargs.pop('xscale', 'linear' if self.x.log is None else 'log')
        kwargs['yscale'] = kwargs.pop('yscale', 'linear' if self.y.log is None else 'log')

        if (self.x._relative_to is None) and (self.y._relative_to is None):
            tmp = DataArray(full(self.shape, fill_value=nan)).T
            tmp.pcolor(x=self.x.edges_absolute, y=self.y.edges_absolute, grid=True, colorbar=False, **kwargs)

        else:
            xscale = kwargs.pop('xscale')
            yscale = kwargs.pop('yscale')
            flipX = kwargs.pop('flipX', False)
            flipY = kwargs.pop('flipY', False)
            c = kwargs.pop('color', 'k')

            ax = kwargs.get('ax', plt.gca())

            cP.pretty(ax)

            x_mesh = self.x_edges
            y_mesh = self.y_edges

            a = dstack([x_mesh, y_mesh])
            b = dstack([x_mesh.T, y_mesh.T])

            ls = LineCollection(a, color='k', linestyle='solid', **kwargs)
            ax.add_collection(ls)

            ls = LineCollection(b, color='k', linestyle='solid', **kwargs)
            ax.add_collection(ls)

            dz = 0.02 * abs(x_mesh.max() - x_mesh.min())
            ax.set_xlim(x_mesh.min() - dz, x_mesh.max() + dz)
            dz = 0.02 * abs(y_mesh.max() - y_mesh.min())
            ax.set_ylim(y_mesh.min() - dz, y_mesh.max() + dz)

            ax.set_xscale(xscale)
            ax.set_yscale(yscale)
            ax.set_xlabel(self.x._centres.label)
            ax.set_ylabel(self.y._centres.label)

            if flipX:
                ax.set_xlim(ax.get_xlim()[::-1])

            if flipY:
                ax.set_ylim(ax.get_ylim()[::-1])

    def plot_relative_to(self, axis=0, **kwargs):
        """Plot the relative_to of the mesh as a line. """

        kwargs['c'] = kwargs.pop('color', 'k')
        kwargs['linewidth'] = kwargs.pop('linewidth', 1.0)

        return self.axis(axis).relative_to.plot(x = self.other_axis(axis).centres, **kwargs)

    def plot_line(self, values, **kwargs):
        axis = kwargs.get('axis', 0)
        ax = self.axis(1-axis)
        if self.x.log is not None:
            kwargs['xscale'] = 'log'
        if self.y.log is not None:
            kwargs['yscale'] = 'log'

        if size(values) == ax.nCells:
            self.plot_line_centres(values, **kwargs)
        elif values.size == ax.nEdges:
            self.plot_line_edges(values, **kwargs)
        else:
            assert False, ValueError('values need to have shape {} or {} but have shape {}'.format(ax.nCells, ax.nEdges, values.shape))

    def plot_line_centres(self, values, **kwargs):
        axis = kwargs.pop('axis', 0)
        if axis == 0:
            cP.plot(values, self.y.centres_absolute, **kwargs)
        else:
            cP.plot(self.x.centres_absolute, values, **kwargs)

    def plot_line_edges(self, values, **kwargs):
        axis = kwargs.pop('axis', 0)
        if axis == 1:
            cP.hlines(values, xmin=self.x.edges_absolute[:-1], xmax=self.x.edges_absolute[1:], **kwargs)
        else:
            cP.vlines(values, ymin=self.y.edges_absolute[:-1], ymax=self.y.edges_absolute[1:], **kwargs)

    # def plot_value_posteriors(self, axes, values, axis, value_kwargs={}, **kwargs):
    #     # assert len(axes) == 5, ValueError("Must have length 5 list of axes for the posteriors. self.init_posterior_plots can generate them")

    #     # best = kwargs.get('best', None)
    #     # if best is not None:
    #     #     ncells_kwargs['line'] = best.nCells
    #     #     edges_kwargs['line'] = best.edges[1:]

    #     flipx = kwargs.pop('flipX', False)
    #     flipy = kwargs.pop('flipY', False)

    #     mean = values.posterior.mean(axis=axis)
    #     mean.pcolor(ax=axes[0], **value_kwargs)
    #     tmp = values.posterior.percentile(percent=5.0, axis=axis)
    #     tmp.pcolor(ax=axes[2], **value_kwargs)
    #     tmp = values.posterior.percentile(percent=95.0, axis=axis)
    #     tmp.pcolor(ax=axes[4], **value_kwargs)
    #     tmp = values.posterior.entropy(axis=axis)
    #     tmp.pcolor(ax=axes[1])
    #     tmp = values.posterior.opacity(axis=axis)
    #     a, b, cb = tmp.pcolor(axis=axis, ax=axes[3], ticks=[0.0, 0.5, 1.0], cmap='plasma')

    #     if cb is not None:
    #         labels = ['Less', '', 'More']
    #         cb.ax.set_yticklabels(labels)
    #         cb.set_label("Confidence")

    @property
    def summary(self):
        """ Display a summary of the 3D Point Cloud """
        msg = ("{}: \n"
              "Shape: : {} \nx\n{}y\n{}").format(type(self).__name__, self.shape, self.x.summary, self.y.summary)
        # if not self.relative_to is None:
        #     msg += self.relative_to.summary
        return msg

    # def plotXY(self, **kwargs):
    #     """Plot the cell centres in x and y as points"""

    #     assert self.xyz, Exception("Mesh must be instantiated with three co-ordinates to use plotXY()")

    #     kwargs['marker'] = kwargs.pop('marker', 'o')
    #     kwargs['linestyle'] = kwargs.pop('linestyle', 'none')

    #     self.y.centres.plot(x=self.x.centres, **kwargs)

    def pyvista_mesh(self):
        # Create the spatial reference
        import pyvista as pv

        z = minimum(0.001 * minimum(self.x.range, self.y.range), 1.0)
        x, y, z = meshgrid(self.x.edges, self.y.edges, r_[0.0, z])

        return pv.StructuredGrid(x, y, z)

    def createHdf(self, parent, name, withPosterior=True, add_axis=None, fillvalue=None, upcast=True):
        """ Create the hdf group metadata in file
        parent: HDF object to create a group inside
        myName: Name of the group
        """
        # create a new group inside h5obj
        if (add_axis is not None) and (upcast):
            return self._create_hdf_3d(parent, name, withPosterior=withPosterior, add_axis=add_axis, fillvalue=fillvalue)

        grp = self.create_hdf_group(parent, name)
        self.x.createHdf(grp, 'x', withPosterior=withPosterior, add_axis=add_axis, fillvalue=fillvalue, upcast=upcast)
        self.y.createHdf(grp, 'y', withPosterior=withPosterior, add_axis=add_axis, fillvalue=fillvalue, upcast=upcast)
        # if not self.relative_to is None:
        #     self.relative_to.createHdf(grp, 'relative_to', withPosterior=withPosterior, fillvalue=fillvalue)

        return grp

    def _create_hdf_3d(self, parent, name, withPosterior=True, add_axis=None, fillvalue=None):
        from .RectilinearMesh3D import RectilinearMesh3D
        if isinstance(add_axis, (int, int_)):
            x = arange(add_axis, dtype=float64)
        else:
            x = add_axis
        if not isinstance(x, RectilinearMesh1D):
            x = RectilinearMesh1D(centres=x, dimension=0)

        out = self.create_hdf_group(parent, name, hdf_name='RectilinearMesh3D')

        x.toHdf(out, 'x', withPosterior=withPosterior)
        self.x.createHdf(out, 'y', withPosterior=withPosterior, add_axis=add_axis, fillvalue=fillvalue, upcast=False)
        self.y.createHdf(out, 'z', withPosterior=withPosterior, add_axis=add_axis, fillvalue=fillvalue, upcast=False)

        return out

    def writeHdf(self, parent, name, withPosterior=True, index=None):
        """ Write the StatArray to an HDF object
        parent: Upper hdf file or group
        myName: object hdf name. Assumes createHdf has already been called
        create: optionally create the data set as well before writing
        """
        if index is not None:
            return self._write_hdf_3d(parent, name, index, withPosterior=withPosterior)

        grp = parent[name]
        self.x.writeHdf(grp, 'x',  withPosterior=withPosterior)
        self.y.writeHdf(grp, 'y',  withPosterior=withPosterior)

    def _write_hdf_3d(self, parent, name, index, withPosterior=True):
        grp = parent[name]
        assert '3D' in grp.attrs['repr'], TypeError("HDF creation must have an axis added.")

        self.x.writeHdf(grp, 'y', index=index, withPosterior=withPosterior, upcast=False)
        self.y.writeHdf(grp, 'z', index=index, withPosterior=withPosterior, upcast=False)


    @classmethod
    def fromHdf(cls, grp, index=None, skip_posterior=False):
        # from .RectilinearMesh3D import RectilinearMesh3D

        if 'stitched' in grp.attrs['repr']:
            from .RectilinearMesh2D_stitched import RectilinearMesh2D_stitched
            return RectilinearMesh2D_stitched.fromHdf(grp, index, skip_posterior=skip_posterior)

        if '3D' in grp.attrs['repr']:
            if index is None:
                assert False, ValueError("RectilinearMesh2D cannot be read from a RectilinearMesh3D without an index")
                # return RectilinearMesh3D.fromHdf(grp)

            else: # Read a 2D mesh from 3D
                x = RectilinearMesh1D.fromHdf(grp['y'], index=index, skip_posterior=skip_posterior)
                y = RectilinearMesh1D.fromHdf(grp['z'], index=index, skip_posterior=skip_posterior)

                out = cls(x=x, y=y)
                return out
        else:
            if index is not None:

                return RectilinearMesh1D.fromHdf(grp, index=index, skip_posterior=skip_posterior)
            else:
                x = RectilinearMesh1D.fromHdf(grp['x'], index=index, skip_posterior=skip_posterior)
                y = RectilinearMesh1D.fromHdf(grp['y'], index=index, skip_posterior=skip_posterior)

                return cls(x=x, y=y)

    def fromHdf_cell_values(self, grp, key, index=None, skip_posterior=False):
        return StatArray.fromHdf(grp[key], index=index, skip_posterior=skip_posterior)


    def range(self, axis):
        return self.axis(axis).range

    @property
    def x_centres(self):
        """Creates an array suitable for plt.pcolormesh for the abscissa.

        Parameters
        ----------
        xAxis : str
            If xAxis is 'x', the horizontal xAxis uses self.x
            If xAxis is 'y', the horizontal xAxis uses self.y
            If xAxis is 'r', the horizontal xAxis uses cumulative distance along the line.

        """
        if self.x._relative_to is None:
            out = repeat(self.x.centres_absolute[:, None], self.y.nCells, 1)
        else:
            if self.x.relative_to.size == 1:
                out = repeat(self.x.centres_absolute[:, None], self.y.nCells, 1)
            else:
                edges = self.x.relative_to + self.x.centres[:, None]
                out = utilities._power(edges, self.x.log)

        return out

    @property
    def x_edges(self):
        """Creates an array suitable for plt.pcolormesh for the ordinate """
        re_tmp = None
        if self.x._relative_to is not None:
            nd = ndim(self.x.relative_to)
            if nd == 1:
                if self.x.relative_to.size > 1:
                    re_tmp = deepcopy(self.x.relative_to)
                    self.x.relative_to = self.y.interpolate_centres_to_nodes(self.x.relative_to)

        x_edges = self.x.edges_absolute

        if ndim(x_edges) == 1:
            x_edges = repeat(x_edges[:, None], self.y.nEdges, 1)

        if re_tmp is not None:
            self.x.relative_to = re_tmp
            x_edges.name = self.x.relative_to.name
            x_edges.units = self.x.relative_to.units

        return x_edges

    @property
    def y_centres(self):
        """Creates an array suitable for plt.pcolormesh for the abscissa.

        Parameters
        ----------
        xAxis : str
            If xAxis is 'x', the horizontal xAxis uses self.x
            If xAxis is 'y', the horizontal xAxis uses self.y
            If xAxis is 'r', the horizontal xAxis uses cumulative distance along the line.

        """
        if self.y._relative_to is None:
            out = repeat(self.y.centres_absolute[None, :], self.x.nCells, 0)
        else:
            if self.y.relative_to.size == 1:
                out = repeat(self.y.centres_absolute[None, :], self.x.nCells, 0)
            else:
                out = repeat(self.y.relative_to[:, None], self.y.nCells, 1) + self.y.centres
                out = utilities._power(out, self.y.log)

        return out

    @property
    def y_edges(self):
        """Creates an array suitable for plt.pcolormesh for the ordinate """
        re_tmp = None
        if self.y._relative_to is not None:
            nd = ndim(self.y.relative_to)
            if nd == 1:
                if self.y.relative_to.size > 1:
                    re_tmp = deepcopy(self.y.relative_to)
                    self.y.relative_to = self.x.interpolate_centres_to_nodes(self.y.relative_to)

        y_edges = self.y.edges_absolute

        if ndim(y_edges) == 1:
            y_edges = repeat(y_edges[None, :], self.x.nEdges, 0)

        if re_tmp is not None:
            self.y.relative_to = re_tmp

            y_edges.name = self.y.relative_to.name
            y_edges.units = self.y.relative_to.units

        return y_edges<|MERGE_RESOLUTION|>--- conflicted
+++ resolved
@@ -856,29 +856,9 @@
                 kwargs['alpha'] = kwargs['alpha'].expand(x_indices, z_indices, masked.shape)
                 # _, _, _, kwargs['alpha'] = self.mask_cells(x_mask, y_mask, kwargs['alpha'])
 
-        # if npall(values.shape[::-1] == self.shape):
-        #     values = values.T
-        # assert npall(values.shape == self.shape), ValueError("values must have shape {} but have shape {}".format(self.shape, values.shape))
-
         if (self.x._relative_to is None) and (self.y._relative_to is None):
 
             xm = masked.x_edges; ym = masked.y_edges
-
-            # if npall(values.shape != xm.shape) and npall(values.shape != (asarray(xm.shape)-1)):
-            #     values = values.T
-
-<<<<<<< HEAD
-
-            print('HERE')
-=======
-            if self.x.log is not None:
-                kwargs['xscale'] = 'log'
-            if self.y.log is not None:
-                kwargs['yscale'] = 'log'
-
-            if npall(values.shape != xm.shape) and npall(values.shape != (asarray(xm.shape)-1)):
-                values = values.T
->>>>>>> e6cd845c
 
             ax, pm, cb = cP.pcolormesh(xm, ym, values, **kwargs)
             ax.set_xlabel(xm.label); ax.set_ylabel(ym.label)
@@ -888,14 +868,6 @@
                 ax, pm, cb = masked.pcolor(values, **kwargs)
             else:
                 x = self.x_edges; y = self.y_edges
-
-                # if y.shape[0] != x.shape[0]:
-                #     x = x.T
-
-                # if npall(values.shape == asarray(x.shape[::-1]) - 1):
-                #     values = values.T
-
-                print(kwargs['alpha'])
 
                 ax, pm, cb = cP.pcolor(x=x, y=y, values=values, **kwargs)
 
