""" @RectilinearMesh2D_Class
Module describing a 2D Rectilinear Mesh class with x and y axes specified
"""
from copy import deepcopy

from numpy import abs, arange, asarray
from numpy import cumsum, diff, dot, dstack, empty, expand_dims, float32, float64, full, int_, int32, integer, interp, isnan
from numpy import max, maximum, meshgrid, min, minimum, nan, ndim, outer, r_, ravel_multi_index
from numpy import repeat, s_, searchsorted, shape, size, sqrt, squeeze, tile, unravel_index
from numpy import where, zeros
from numpy import all as npall

from .Mesh import Mesh
from ..core.DataArray import DataArray
from ..statistics.StatArray import StatArray
from .RectilinearMesh1D import RectilinearMesh1D
from matplotlib.animation import FuncAnimation
from matplotlib.collections import LineCollection
from matplotlib.figure import Figure
import matplotlib.pyplot as plt
from scipy.stats import binned_statistic
from ...base import plotting as cP
from ...base import utilities
from scipy.sparse import (kron, diags)
from scipy import interpolate
import progressbar

class RectilinearMesh2D(Mesh):
    """Class defining a 2D rectilinear mesh with cell centres and edges.

    Contains a simple 2D mesh with cell edges, widths, and centre locations.
    There are two ways of instantiating the RectilinearMesh2D.
    The first is by specifying the x and y cell centres or edges. In this case,
    the abscissa is the standard x axis, and y is the ordinate. The z co-ordinates are None.
    The second is by specifyin the x, y, and z cell centres or edges. In this case,
    The mesh is a 2D plane with the ordinate parallel to z, and the "horizontal" locations
    have co-ordinates (x, y).
    This allows you to, for example, create a vertical 2D mesh that is not parallel to either the
    x or y axis, like a typical line of data.
    If x, y, and z are specified, plots can be made against distance which calculated cumulatively between points.

    RectilinearMesh2D([x_centres or x_edges], [y_centres or y_edges], [z_centres or z_edges])

    Parameters
    ----------
    x : geobipy.RectilinearMesh1D, optional
        text
    y : geobipy.RectilinearMesh1D, optional
        text
    z : geobipy.RectilinearMesh1D, optional
        text
    relative_to : geobipy.RectilinearMesh1D, optional
        text

    Other Parameters
    ----------------
    x_centres : geobipy.StatArray, optional
        The locations of the centre of each cell in the "x" direction. Only x_centres or x_edges can be given.
    x_edges : geobipy.StatArray, optional
        The locations of the edges of each cell, including the outermost edges, in the "x" direction. Only x_centres or x_edges can be given.
    y_centres : geobipy.StatArray, optional
        The locations of the centre of each cell in the "y" direction. Only y_centres or y_edges can be given.
    y_edges : geobipy.StatArray, optional
        The locations of the edges of each cell, including the outermost edges, in the "y" direction. Only y_centres or y_edges can be given.
    z_centres : geobipy.StatArray, optional
        The locations of the centre of each cell in the "z" direction. Only z_centres or z_edges can be given.
    z_edges : geobipy.StatArray, optional
        The locations of the edges of each cell, including the outermost edges, in the "z" direction. Only z_centres or z_edges can be given.
    [x, y, z]edgesMin : float, optional
        See geobipy.RectilinearMesh1D for edgesMin description.
    [x, y, z]edgesMax : float, optional
        See geobipy.RectilinearMesh1D for edgesMax description.
    [x, y, z]log : 'e' or float, optional
        See geobipy.RectilinearMesh1D for log description.
    [x, y, z]relative_to : float, optional
        See geobipy.RectilinearMesh1D for relative_to description.

    Returns
    -------
    out : RectilinearMesh2D
        The 2D mesh.

    """
    def __init__(self, x=None, y=None, **kwargs):
        """ Initialize a 2D Rectilinear Mesh"""

        self._distance = None
        self.xyz = False

        self.x = kwargs if x is None else x
        self.y = kwargs if y is None else y

        # if self.x._relative_to is not None:
        #     assert any([s == self.shape[1] for s in self.x.relative_to.shape]), "x axis relative to must have shape {}".format(self.shape[1])

        # if self.y._relative_to is not None:
        #     assert any([s == self.shape[0] for s in self.y.relative_to.shape]), "y axis relative to must have shape {}".format(self.shape[0])

    def __getitem__(self, slic):
        """Allow slicing of the histogram.

        """
        assert shape(slic) == (2,), ValueError("slic must be over 2 dimensions.")

        # slic = []
        axis = -1
        for i, x in enumerate(slic):
            if isinstance(x, (int, integer)):
                axis = i

        if axis == -1:
            out = type(self)(x=self.x[slic[0]], y=self.y[slic[1]])
            if self.x._relative_to is not None:
                if self.x._relative_to.size > 1:
                    out.x.relative_to = self.x._relative_to[slic[1]]
                else:
                    out.x.relative_to = self.x._relative_to
            if self.y._relative_to is not None:
                if self.y._relative_to.size > 1:
                    out.y.relative_to = self.y._relative_to[slic[0]]
                else:
                    out.y.relative_to = self.y._relative_to
            return out

        out = self.axis(1-axis)[slic[1-axis]]
        return out

    @property
    def addressof(self):
        msg =  '{}: {}\n'.format(type(self).__name__, hex(id(self)))
        msg += "x:\n{}".format(("|   "+self.x.addressof.replace("\n", "\n|   "))[:-4])
        msg += "y:\n{}".format(("|   "+self.y.addressof.replace("\n", "\n|   "))[:-4])
        return msg

    @property
    def area(self):
        return outer(self.x.widths, self.y.widths)

    def centres(self, axis=0):
        """Ravelled cell centres

        Returns
        -------
        out : array_like
            ravelled cell centre locations.

        """
        return self.x_centres if axis == 0 else self.y_centres

    @property
    def distance(self):
        """The distance along the top of the mesh using the x and y co-ordinates. """
        if self._distance is None:

            if not self.xyz:
                self._distance = self.x
            else:
                dx = diff(self.x.edges)
                dy = diff(self.y.edges)

                distance = DataArray(zeros(self.x.nEdges), 'Distance', self.x.centres.units)
                distance[1:] = cumsum(sqrt(dx**2.0 + dy**2.0))

                self._distance = RectilinearMesh1D(edges = distance)
        return self._distance

    @property
    def height(self):
        return self._height

    # @property
    # def relative_to(self):
    #     return self._relative_to

    # @relative_to.setter
    # def relative_to(self, values):

    #     self._relative_to = None
    #     if not values is None:
    #         self._relative_to = DataArray(values, "relative_to", "m")

    @property
    def nCells(self):
        """The number of cells in the mesh.

        Returns
        -------
        out : int
            Number of cells

        """

        return self.x.nCells * self.y.nCells

    @property
    def ndim(self):
        return 2

    @property
    def nNodes(self):
        """The number of nodes in the mesh.

        Returns
        -------
        out : int
            Number of nodes

        """

        return self.x.nEdges * self.y.nEdges

    @property
    def nodes(self):
        """Ravelled cell nodes

        Returns
        -------
        out : array_like
            ravelled cell node locations.

        """
        out = zeros((self.nNodes.item(), 2))
        out[:, 0] = tile(self.x.edges, self.y.nNodes.value)
        out[:, 1] = self.y.edges.repeat(self.x.nNodes.value)
        return out

    @property
    def shape(self):
        """The dimensions of the mesh

        Returns
        -------
        out : array_like
            Array of integers

        """

        return (self.x.nCells.item(), self.y.nCells.item())


    @property
    def x(self):
        return self._x

    @x.setter
    def x(self, values):
        if isinstance(values, dict):
            # mesh of the z axis values
            values = RectilinearMesh1D(
                        centres=values.get('x_centres'),
                        edges=values.get('x_edges'),
                        log=values.get('x_log'),
                        relative_to=values.get('x_relative_to'),
                        dimension=0)

        assert isinstance(values, RectilinearMesh1D), TypeError('x must be a RectilinearMesh1D')
        assert values.dimension == 0
        self._x = values

    @property
    def y(self):
        return self._y

    @y.setter
    def y(self, values):
        if isinstance(values, dict):
            # mesh of the z axis values
            values = RectilinearMesh1D(
                        centres=values.get('y_centres'),
                        edges=values.get('y_edges'),
                        log=values.get('y_log'),
                        relative_to=values.get('y_relative_to'),
                        dimension=1)
        assert isinstance(values, RectilinearMesh1D), TypeError('y must be a RectilinearMesh1D')
        self._y = values

    def _animate(self, values, axis, filename, slic=None, **kwargs):

        fig = kwargs.pop('fig', plt.figure(figsize=(9, 9)))

        if slic is None:
            slic = [s_[:] for i in range(self.ndim)]
        else:
            slic = list(slic)

        slic[axis] = 0

        # Do the first slice
        sub = self[tuple(slic)]
        sub_v = values[tuple(slic)]

        sub.bar(values=sub_v, **kwargs)
        plt.xlim(sub.displayLimits)
        plt.ylim([min(values), max(values)])

        # tmp, _ = utilities._log(values, kwargs.get('log', None))
        # plt.set_clim(min(tmp), max(tmp))

        def animate(i):
            ax = self.axis(axis).centres
            plt.clf()
            plt.title('{} = {:.2f} {}'.format(ax.name, ax[i], ax.units))
            slic[axis] = i
            # tmp, _ = utilities._log(values[tuple(slic)].flatten(), kwargs.get('log', None))
            sub.bar(values=values[tuple(slic)], **kwargs)
            plt.xlim(sub.displayLimits)
            plt.ylim([min(values), max(values)])

        anim = FuncAnimation(fig, animate, interval=300, frames=self.axis(axis).nCells.item())

        plt.draw()
        anim.save(filename)

    def _compute_probability(self, distribution, pdf, log, log_probability, axis=0, **kwargs):
        centres = self.centres(axis=axis)
        centres, _ = utilities._log(centres, log)

        ax = self.other_axis(axis)

        a = [x for x in (0, 1) if not x == axis]
        b = [x for x in (0, 1) if x == axis]

        shp = list(self.shape)

        n = distribution.ndim

        if distribution.multivariate:
            n = 1
        shp[axis] = n
        probability = zeros(shp)

        track = kwargs.pop('track', True)

        r = range(ax.nCells.item())
        if track:
            Bar = progressbar.ProgressBar()
            r = Bar(r)

        # Loop over the axis and compute the probability of each dimension in the
        # distribution with the pdf of the histogram
        for i in r:
            j = [i]; j.insert(axis, s_[:]); j = tuple(j)
            p = distribution.probability(centres[j], log_probability)
            probability[j] = dot(p, pdf[j])

        # Normalize probabilities along the dims of the distribution
        if n > 1:
            probability = probability / expand_dims(sum(probability, axis), axis=axis)

        mesh = deepcopy(self)
        if n > 1:
            mesh.set_axis(axis, RectilinearMesh1D(centres=DataArray(r_[0.0, 1.0, 2.0], name='component')))
        else:
            mesh = mesh.remove_axis(axis)

        from ..model.Model import Model
        return Model(mesh=mesh, values=DataArray(probability.T, name='marginal_probability'))

    def __deepcopy__(self, memo={}):
        """ Define the deepcopy for the StatArray """
        return RectilinearMesh2D(x=self.x, y=self.y)

    def edges(self, axis):
        """ Gets the cell edges in the given dimension """
        if axis == 0:
            return self.x_edges
        return self.y_edges

    def other_axis(self, axis):
        return self.axis(1-axis)

    def axis(self, axis):
        if isinstance(axis, str):
            assert axis in ['x', 'y'], Exception("axis must be either 'x', 'y'")

            if axis == 'x':
                return self.x
            elif axis == 'y':
                # assert self.xyz, Exception("To plot against 'y' the mesh must be instantiated with three co-ordinates")
                return self.y
            # elif axis == 'z':
            #     return self.z
            # elif axis == 'r':
            #     assert self.xyz, Exception("To plot against 'r' the mesh must be instantiated with three co-ordinates")
            #     return self.distance

        if axis == 0:
            return self.x
        elif axis == 1:
            return self.y

    def set_axis(self, axis, value):
        if axis == 0:
            self.x = value
        elif axis == 1:
            self.y = value

    @property
    def centres_bounds(self):
        return r_[self.x.centres[0], self.x.centres[-1], self.y.centres[0], self.y.centres[-1]]

    @property
    def bounds(self):
        return r_[self.x.bounds[0], self.x.bounds[1], self.y.bounds[0], self.y.bounds[1]]

    def in_bounds(self, x, y):
        """Return whether values are inside the cell edges

        Parameters
        ----------
        values : array_like
            Check if these are inside left <= values < right.

        Returns
        -------
        out : bools
            Are the values inside.

        """
        return self.x.in_bounds(x) & self.y.in_bounds(y)

    # def project_line_to_box(self, x, y):
    #     x ,_ = utilities._log(x, self.x.log)
    #     y ,_ = utilities._log(y, self.y.log)
    #     x, y = geometry.liang_barsky(x[0], y[0], x[1], y[1], self.bounds)
    #     x = utilities._power(x, self.x.log)
    #     y = utilities._power(y, self.y.log)
    #     return x, y

    def x_gradient_operator(self):
        tmp = self.x.gradient_operator
        return kron(diags(sqrt(self.y.widths)), tmp)


    def y_gradient_operator(self):
        nx = self.x.nCells.item()
        nz = self.y.nCells.item()
        tmp = 1.0 / sqrt(self.x.centreTocentre)
        a = repeat(tmp, nz) * tile(sqrt(self.y.widths), nx-1)
        return diags([a, -a], [0, nx], shape=(nz * (nx-1), nz*nz))


    def hasSameSize(self, other):
        """ Determines if the meshes have the same dimension sizes """
        # if self.arr.shape != other.arr.shape:
        #     return False
        if self.x.nCells != other.x.nCells:
            return False
        if self.y.nCells != other.y.nCells:
            return False
        return True

    @property
    def is_regular(self):
        return self.x.is_regular and self.y.is_regular

    # def intersect(self, x, y, axis=0):
    #     """Intersect coordinates with

    #     [extended_summary]

    #     Parameters
    #     ----------
    #     values : [type]
    #         [description]
    #     axis : int, optional
    #         [description].
    #         Defaults to 0.

    #     Returns
    #     -------
    #     [type] : [description]
    #     """
    #     return out

    def resample(self, dx, dy, values, method='cubic'):

        x = deepcopy(self.x); y = deepcopy(self.y)

        if isinstance(dx, (float, float32, float64)):
            x.edges = arange(self.x.edges[0], self.x.edges[-1]+dx, dx)
        else:
            x.centres = dx

        if isinstance(dy, (float, float32, float64)):
            y.edges = arange(self.y.edges[0], self.y.edges[-1]+dy, dy)
        else:
            y.centres = dy

        # z = None
        # if self.xyz:
        #     z = y
        #     y = deepcopy(self.y)
        #     y.edges = arange(self.y.edges[0], self.y.edges[-1]+dx, dx)

        mesh = RectilinearMesh2D(x=x, y=y)

        if self.x._relative_to is not None:
            mesh.x.relative_to = self.y.resample(dx, self.x.relative_to)
        if self.y._relative_to is not None:
            mesh.y.relative_to = self.x.resample(dy, self.y.relative_to)

        f = interpolate.RegularGridInterpolator((self.x.centres, self.y.centres), values, method=method, bounds_error=False)

        xx, yy = meshgrid(mesh.x.centres, mesh.y.centres, indexing='ij', sparse=True)

        return mesh, f((xx, yy))

    def interpolate_centres_to_nodes(self, values, method='cubic'):
        if self.x.nCells <= 3 or self.y.nCells <= 3:
            method = 'linear'

        f = interpolate.RegularGridInterpolator((self.x.centres, self.y.centres), values, method=method, bounds_error=False)
        xx, yy = meshgrid(self.x.edges, self.y.edges, indexing='ij', sparse=True)

        out = f((xx, yy))

        out[0, 1:-1] = out[1, 1:-1] - (abs(out[2, 1:-1] - out[1, 1:-1]))
        out[-1, 1:-1] = out[-2, 1:-1] - (abs(out[-3, 1:-1] - out[-2, 1:-1]))
        out[:, 0] = out[:, 1] - (abs(out[:, 2] - out[:, 1]))
        out[:, -1] = out[:, -2] - (abs(out[:, -3] - out[:, 2]))

        return out

    def fill_nans_with_extrapolation(self, values, **kwargs):

        from ..pointcloud.Point import Point

        if npall(values.shape[::-1] == self.shape):
            values = values.T
        assert npall(values.shape == self.shape), ValueError("values must have shape {} but have shape {}".format(self.shape, values.shape))

        i = ~isnan(values)
        x = self.x_centres[i]
        y = self.y_centres[i]
        v = values[i]

        p2d = Point(x, y, z=v)

        out, _ = p2d.interpolate(values=v, mesh=self, method='sibson', **kwargs)
        return out


    def intervalStatistic(self, arr, intervals, axis=0, statistic='mean'):
        """Compute a statistic of the array between the intervals given along dimension dim.

        Parameters
        ----------
        arr : array_like
            2D array to take the mean over the given intervals
        intervals : array_like
            A new set of mesh edges. The mean is computed between each two edges in the array.
        axis : int, optional
            Which axis to take the mean
        statistic : string or callable, optional
            The statistic to compute (default is 'mean').
            The following statistics are available:

          * 'mean' : compute the mean of values for points within each bin.
            Empty bins will be represented by NaN.
          * 'median' : compute the median of values for points within each
            bin. Empty bins will be represented by NaN.
          * 'count' : compute the count of points within each bin.  This is
            identical to an unweighted histogram.  `values` array is not
            referenced.
          * 'sum' : compute the sum of values for points within each bin.
            This is identical to a weighted histogram.
          * 'min' : compute the minimum of values for points within each bin.
            Empty bins will be represented by NaN.
          * 'max' : compute the maximum of values for point within each bin.
            Empty bins will be represented by NaN.
          * function : a user-defined function which takes a 1D array of
            values, and outputs a single numerical statistic. This function
            will be called on the values in each bin.  Empty bins will be
            represented by function([]), or NaN if this returns an error.


        See Also
        --------
        scipy.stats.binned_statistic : for more information

        """

        assert size(intervals) > 1, ValueError("intervals must have size > 1")

        intervals = self._reconcile_intervals(intervals, axis=axis)

        if (axis == 0):
            bins = binned_statistic(self.x.centres, arr.T, bins = intervals, statistic=statistic)
            res = bins.statistic.T
        else:
            bins = binned_statistic(self.y.centres, arr, bins = intervals, statistic=statistic)
            res = bins.statistic

        return res, intervals


    def mask_cells(self, axis=None, x_distance=None, y_distance=None, values=None):
        """Mask cells by a distance.

        If the edges of the cell are further than distance away, extra cells are inserted such that
        the cell's new edges are at distance away from the centre.

        Parameters
        ----------
        xAxis : array_like
            Alternative axis to use for masking.  Must have size self.x.nEdges
        x_distance : float, optional
            Mask along the x axis using this distance.
            Defaults to None.
        y_distance : float, optional
            Mask along the y axis using this distance.
            Defaults to None.
        values : array_like, optional.
            If given, values will be remapped to the masked mesh.
            Has shape (y.nCells, x.nCells)

        Returns
        -------
        out : RectilinearMesh2D
            Masked mesh
        x_indices : ints, optional
            Location of the original centres in the expanded mesh along the x axis.
        y_indices : ints, optional
            Location of the original centres in the expanded mesh along the y axis.
        out_values : array_like, optional
            If values is given, values will be remapped to the masked mesh.

        """
        out_values = None
        if not values is None:
            out_values = values

        x_indices = None
        x = deepcopy(self.x)
        if not x_distance is None:
            x, x_indices = self.x.mask_cells(x_distance)
            if not values is None:
                out_values = full((x.nCells.item(), self.y.nCells.item()), fill_value=nan)
                for i in range(self.x.nCells.item()):
                    out_values[x_indices[i], :] = values[i, :]

        y_indices = None
        y = deepcopy(self.y)
        if not y_distance is None:
            y, y_indices = self.y.mask_cells(y_distance)
            if not values is None:
                out_values2 = full((out_values.shape[0], y.nCells.item()), fill_value=nan)
                for i in range(self.y.nCells.item()):
                    out_values2[:, y_indices[i]] = out_values[:, i]
                out_values = out_values2

        out = type(self)(x=x, y=y)

        if self.x._relative_to is not None:
            re = self.y.interpolate_centres_to_nodes(self.x.relative_to)
            if npall(diff(self.y.edges) < 0.0):
                vals = interp(x=y.centres[::-1], xp=self.y.edges[::-1], fp=re[::-1])[::-1]
            else:
                vals = interp(x=y.centres, xp=self.y.edges, fp=re)

            out.x._relative_to = vals

        if self.y._relative_to is not None:
            re = self.x.interpolate_centres_to_nodes(self.y.relative_to)
            if npall(diff(self.x.edges) < 0.0):
                vals = interp(x=x.centres[::-1], xp=self.x.edges[::-1], fp=re[::-1])[::-1]
            else:
                vals = interp(x=x.centres, xp=self.x.edges, fp=re)
            out.y._relative_to = vals

        return out, x_indices, y_indices, out_values

    def _reconcile_intervals(self, intervals, axis=0):

        assert size(intervals) > 1, ValueError("intervals must have size > 1")

        ax = self.other_axis(axis)

        i0 = maximum(0, searchsorted(intervals, ax.edges[0]))
        i1 = minimum(ax.nCells.item(), searchsorted(intervals, ax.edges[-1])+1)

        intervals = intervals[i0:i1]

        return intervals

    def _reorder_for_pyvista(self, values):
        return values.flatten(order='C')

    def cellIndex(self, values, axis, clip=False, trim=False):
        """Return the cell indices of values along axis.

        Parameters
        ----------
        values : scalar or array_like
            Locations to obtain the cell index for
        axis : int
            Axis along which to obtain indices
        clip : bool
            A negative index which would normally wrap will clip to 0 instead.
        trim : bool
            Do not include out of axis indices. Negates clip, since they wont be included in the output.

        Returns
        -------
        out : ints
            indices for the locations along the axis

        """
        return self.axis(axis).cellIndex(values, clip=clip, trim=trim)

    def cellIndices(self, x, y=None, clip=False, trim=False):
        """Return the cell indices in x and z for two floats.

        Parameters
        ----------
        x : scalar or array_like
            x location
        y : scalar or array_like
            y location (or z location if instantiated with 3 co-ordinates)
        clip : bool
            A negative index which would normally wrap will clip to 0 instead.
        trim : bool
            Do not include out of axis indices. Negates clip, since they wont be included in the output.

        Returns
        -------
        out : ints
            indices for the locations along [axis0, axis1]

        """
        if ndim(x) == 2:
            x = x[:, 0]
            y = x[:, 1]

        assert (size(x) == size(y)), ValueError("x and y must have the same size")
        if trim:
            flag = self.x.inBounds(x) & self.y.inBounds(y)
            i = where(flag)[0]
            out = empty([2, i.size], dtype=int32)
            out[0, :] = self.x.cellIndex(x[i])
            out[1, :] = self.y.cellIndex(y[i])
        else:
            out = empty([2, size(x)], dtype=int32)
            out[0, :] = self.x.cellIndex(x, clip=clip)
            out[1, :] = self.y.cellIndex(y, clip=clip)
        return squeeze(out)

    def line_indices(self, x, y):
        i = self.cellIndices(x, y)
        out = utilities.bresenham(i[0, :], i[1, :])
        out[0, :] = minimum(out[0, :], self.x.nCells)
        out[1, :] = minimum(out[1, :], self.y.nCells)
        return out

    def ravelIndices(self, ixy, order='C'):
        """Return a global index into a 1D array given the two cell indices in x and z.

        Parameters
        ----------
        ixy : tuple of array_like
            A tuple of integer arrays, one array for each dimension.

        Returns
        -------
        out : int
            Global index.

        """

        return ravel_multi_index(ixy, self.shape, order=order)


    def unravelIndex(self, indices, order='C'):
        """Return a global index into a 1D array given the two cell indices in x and z.

        Parameters
        ----------
        indices : array_like
            An integer array whose elements are indices into the flattened
            version of an array.

        Returns
        -------
        unraveled_coords : tuple of ndarray
            Each array in the tuple has the same shape as the self.shape.

        """

        return unravel_index(indices, self.shape, order=order)

    def pcolor(self, values, axis=None, yAxis='absolute', **kwargs):
        """Create a pseudocolour plot of a 2D array using the mesh.

        Parameters
        ----------
        values : array_like or StatArray
            A 2D array of colour values.
        xAxis : str
            If xAxis is 'x', the horizontal xAxis uses self.x
            If xAxis is 'y', the horizontal xAxis uses self.y
            If xAxis is 'r', the horizontal xAxis uses cumulative distance along the line
        zAxis : str
            If zAxis is 'absolute' the vertical axis is the relative_to plus z.
            If zAxis is 'relative' the vertical axis is z.

        Other Parameters
        ----------------
        alpha : scalar or array_like, optional
            If alpha is scalar, behaves like standard matplotlib alpha and opacity is applied to entire plot
            If array_like, each pixel is given an individual alpha value.
        log : 'e' or float, optional
            Take the log of the colour to a base. 'e' if log = 'e', and a number e.g. log = 10.
            Values in c that are <= 0 are masked.
        equalize : bool, optional
            Equalize the histogram of the colourmap so that all colours have an equal amount.
        nbins : int, optional
            Number of bins to use for histogram equalization.
        xscale : str, optional
            Scale the x axis? e.g. xscale = 'linear' or 'log'
        yscale : str, optional
            Scale the y axis? e.g. yscale = 'linear' or 'log'.
        flipX : bool, optional
            Flip the X axis
        flipY : bool, optional
            Flip the Y axis
        grid : bool, optional
            Plot the grid
        noColorbar : bool, optional
            Turn off the colour bar, useful if multiple plotting plotting routines are used on the same figure.
        trim : bool, optional
            Set the x and y limits to the first and last non zero values along each axis.

        Returns
        -------
        ax
            matplotlib .Axes

        See Also
        --------
        matplotlib.pyplot.pcolormesh : For additional keyword arguments you may use.

        """
        # assert isinstance(values, StatArray), TypeError("values must be a StatArray")
        if npall(values.shape[::-1] == self.shape):
            values = values.T
        assert npall(values.shape == self.shape), ValueError("values must have shape {} but have shape {}".format(self.shape, values.shape))

        x_mask = kwargs.pop('x_mask', None)
        y_mask = kwargs.pop('y_mask', None)

        if (self.x._relative_to is None) and (self.y._relative_to is None):

            masked = self
            if sum([x is None for x in [x_mask, y_mask]]) < 2:
                masked, x_indices, z_indices, values = self.mask_cells(axis, x_mask, y_mask, values)
                xAxis='x'

            xm = masked.x_edges
            ym = masked.y_edges

            if self.x.log is not None:
                kwargs['xscale'] = 'log'
            if self.y.log is not None:
                kwargs['yscale'] = 'log'
<<<<<<< HEAD

            if npall(values.shape != xm.shape) and npall(values.shape != (r_[xm.shape]-1)):
=======
            if npall(values.shape != xm.shape) and npall(values.shape != (asarray(xm.shape)-1)):
>>>>>>> b026706b
                values = values.T

            ax, pm, cb = cP.pcolormesh(xm, ym, values, **kwargs)
            ax.set_xlabel(xm.label)
            ax.set_ylabel(ym.label)
        else:
            # Need to expand the yaxis edges since they could be draped.
            if (x_mask is not None) or (y_mask is not None):
                masked, x_indices, z_indices, values = self.mask_cells(axis, x_mask, y_mask, values)
                if 'alpha' in kwargs:
                    _, _, _, kwargs['alpha'] = self.mask_cells(axis, x_mask, y_mask, kwargs['alpha'])
                ax, pm, cb = masked.pcolor(values, **kwargs)
            else:
                x = self.x_edges
                y = self.y_edges

                if self.x.log is not None:
                    kwargs['xscale'] = 'log'
                if self.y.log is not None:
                    kwargs['yscale'] = 'log'

                if y.shape[0] != x.shape[0]:
                    x = x.T

                if npall(values.shape == asarray(x.shape[::-1]) - 1):
                    values = values.T

                ax, pm, cb = cP.pcolor(x=x, y=y, values=values, **kwargs)

        return ax, pm, cb

    def plot(self, *args, **kwargs):
        return self.pcolor(*args, **kwargs)

    def plot_grid(self, **kwargs):
        """Plot the mesh grid lines.

        Parameters
        ----------
        xAxis : str
            If xAxis is 'x', the horizontal axis uses self.x
            If xAxis is 'y', the horizontal axis uses self.y
            If xAxis is 'r', the horizontal axis uses sqrt(self.x^2 + self.y^2)

        """
        kwargs['xscale'] = kwargs.pop('xscale', 'linear' if self.x.log is None else 'log')
        kwargs['yscale'] = kwargs.pop('yscale', 'linear' if self.y.log is None else 'log')

        if (self.x._relative_to is None) and (self.y._relative_to is None):
            tmp = DataArray(full(self.shape, fill_value=nan)).T
            tmp.pcolor(x=self.x.edges_absolute, y=self.y.edges_absolute, grid=True, colorbar=False, **kwargs)

        else:
            xscale = kwargs.pop('xscale')
            yscale = kwargs.pop('yscale')
            flipX = kwargs.pop('flipX', False)
            flipY = kwargs.pop('flipY', False)
            c = kwargs.pop('color', 'k')

            ax = kwargs.get('ax', plt.gca())

            cP.pretty(ax)

            x_mesh = self.x_edges
            y_mesh = self.y_edges

            a = dstack([x_mesh, y_mesh])
            b = dstack([x_mesh.T, y_mesh.T])

            ls = LineCollection(a, color='k', linestyle='solid', **kwargs)
            ax.add_collection(ls)

            ls = LineCollection(b, color='k', linestyle='solid', **kwargs)
            ax.add_collection(ls)

            dz = 0.02 * abs(x_mesh.max() - x_mesh.min())
            ax.set_xlim(x_mesh.min() - dz, x_mesh.max() + dz)
            dz = 0.02 * abs(y_mesh.max() - y_mesh.min())
            ax.set_ylim(y_mesh.min() - dz, y_mesh.max() + dz)

            ax.set_xscale(xscale)
            ax.set_yscale(yscale)
            ax.set_xlabel(self.x._centres.label)
            ax.set_ylabel(self.y._centres.label)

            if flipX:
                ax.set_xlim(ax.get_xlim()[::-1])

            if flipY:
                ax.set_ylim(ax.get_ylim()[::-1])

    def plot_relative_to(self, axis=0, **kwargs):
        """Plot the relative_to of the mesh as a line. """

        kwargs['c'] = kwargs.pop('color', 'k')
        kwargs['linewidth'] = kwargs.pop('linewidth', 1.0)

        return self.axis(axis).relative_to.plot(x = self.other_axis(axis).centres, **kwargs)

    def plot_line(self, values, **kwargs):
        axis = kwargs.get('axis', 0)
        ax = self.axis(1-axis)
        if self.x.log is not None:
            kwargs['xscale'] = 'log'
        if self.y.log is not None:
            kwargs['yscale'] = 'log'

        if size(values) == ax.nCells:
            self.plot_line_centres(values, **kwargs)
        elif values.size == ax.nEdges:
            self.plot_line_edges(values, **kwargs)
        else:
            assert False, ValueError('values need to have shape {} or {} but have shape {}'.format(ax.nCells, ax.nEdges, values.shape))

    def plot_line_centres(self, values, **kwargs):
        axis = kwargs.pop('axis', 0)
        if axis == 0:
            cP.plot(values, self.y.centres_absolute, **kwargs)
        else:
            cP.plot(self.x.centres_absolute, values, **kwargs)

    def plot_line_edges(self, values, **kwargs):
        axis = kwargs.pop('axis', 0)
        if axis == 1:
            cP.hlines(values, xmin=self.x.edges_absolute[:-1], xmax=self.x.edges_absolute[1:], **kwargs)
        else:
            cP.vlines(values, ymin=self.y.edges_absolute[:-1], ymax=self.y.edges_absolute[1:], **kwargs)

    # def plot_value_posteriors(self, axes, values, axis, value_kwargs={}, **kwargs):
    #     # assert len(axes) == 5, ValueError("Must have length 5 list of axes for the posteriors. self.init_posterior_plots can generate them")

    #     # best = kwargs.get('best', None)
    #     # if best is not None:
    #     #     ncells_kwargs['line'] = best.nCells
    #     #     edges_kwargs['line'] = best.edges[1:]

    #     flipx = kwargs.pop('flipX', False)
    #     flipy = kwargs.pop('flipY', False)

    #     mean = values.posterior.mean(axis=axis)
    #     mean.pcolor(ax=axes[0], **value_kwargs)
    #     tmp = values.posterior.percentile(percent=5.0, axis=axis)
    #     tmp.pcolor(ax=axes[2], **value_kwargs)
    #     tmp = values.posterior.percentile(percent=95.0, axis=axis)
    #     tmp.pcolor(ax=axes[4], **value_kwargs)
    #     tmp = values.posterior.entropy(axis=axis)
    #     tmp.pcolor(ax=axes[1])
    #     tmp = values.posterior.opacity(axis=axis)
    #     a, b, cb = tmp.pcolor(axis=axis, ax=axes[3], ticks=[0.0, 0.5, 1.0], cmap='plasma')

    #     if cb is not None:
    #         labels = ['Less', '', 'More']
    #         cb.ax.set_yticklabels(labels)
    #         cb.set_label("Confidence")

    @property
    def summary(self):
        """ Display a summary of the 3D Point Cloud """
        msg = ("{}: \n"
              "Shape: : {} \nx\n{}y\n{}").format(type(self).__name__, self.shape, self.x.summary, self.y.summary)
        # if not self.relative_to is None:
        #     msg += self.relative_to.summary
        return msg

    # def plotXY(self, **kwargs):
    #     """Plot the cell centres in x and y as points"""

    #     assert self.xyz, Exception("Mesh must be instantiated with three co-ordinates to use plotXY()")

    #     kwargs['marker'] = kwargs.pop('marker', 'o')
    #     kwargs['linestyle'] = kwargs.pop('linestyle', 'none')

    #     self.y.centres.plot(x=self.x.centres, **kwargs)

    def pyvista_mesh(self):
        # Create the spatial reference
        import pyvista as pv

        z = minimum(0.001 * minimum(self.x.range, self.y.range), 1.0)
        x, y, z = meshgrid(self.x.edges, self.y.edges, r_[0.0, z])

        return pv.StructuredGrid(x, y, z)

    def createHdf(self, parent, name, withPosterior=True, add_axis=None, fillvalue=None, upcast=True):
        """ Create the hdf group metadata in file
        parent: HDF object to create a group inside
        myName: Name of the group
        """
        # create a new group inside h5obj
        if (add_axis is not None) and (upcast):
            return self._create_hdf_3d(parent, name, withPosterior=withPosterior, add_axis=add_axis, fillvalue=fillvalue)

        grp = self.create_hdf_group(parent, name)
        self.x.createHdf(grp, 'x', withPosterior=withPosterior, add_axis=add_axis, fillvalue=fillvalue, upcast=upcast)
        self.y.createHdf(grp, 'y', withPosterior=withPosterior, add_axis=add_axis, fillvalue=fillvalue, upcast=upcast)
        # if not self.relative_to is None:
        #     self.relative_to.createHdf(grp, 'relative_to', withPosterior=withPosterior, fillvalue=fillvalue)

        return grp

    def _create_hdf_3d(self, parent, name, withPosterior=True, add_axis=None, fillvalue=None):
        from .RectilinearMesh3D import RectilinearMesh3D
        if isinstance(add_axis, (int, int_)):
            x = arange(add_axis, dtype=float64)
        else:
            x = add_axis
        if not isinstance(x, RectilinearMesh1D):
            x = RectilinearMesh1D(centres=x, dimension=0)

        out = self.create_hdf_group(parent, name, hdf_name='RectilinearMesh3D')

        x.toHdf(out, 'x', withPosterior=withPosterior)
        self.x.createHdf(out, 'y', withPosterior=withPosterior, add_axis=add_axis, fillvalue=fillvalue, upcast=False)
        self.y.createHdf(out, 'z', withPosterior=withPosterior, add_axis=add_axis, fillvalue=fillvalue, upcast=False)

        return out

    def writeHdf(self, parent, name, withPosterior=True, index=None):
        """ Write the StatArray to an HDF object
        parent: Upper hdf file or group
        myName: object hdf name. Assumes createHdf has already been called
        create: optionally create the data set as well before writing
        """
        if index is not None:
            return self._write_hdf_3d(parent, name, index, withPosterior=withPosterior)

        grp = parent[name]
        self.x.writeHdf(grp, 'x',  withPosterior=withPosterior)
        self.y.writeHdf(grp, 'y',  withPosterior=withPosterior)

    def _write_hdf_3d(self, parent, name, index, withPosterior=True):
        grp = parent[name]
        assert '3D' in grp.attrs['repr'], TypeError("HDF creation must have an axis added.")

        self.x.writeHdf(grp, 'y', index=index, withPosterior=withPosterior, upcast=False)
        self.y.writeHdf(grp, 'z', index=index, withPosterior=withPosterior, upcast=False)


    @classmethod
    def fromHdf(cls, grp, index=None, skip_posterior=False):
        # from .RectilinearMesh3D import RectilinearMesh3D

        if 'stitched' in grp.attrs['repr']:
            from .RectilinearMesh2D_stitched import RectilinearMesh2D_stitched
            return RectilinearMesh2D_stitched.fromHdf(grp, index, skip_posterior=skip_posterior)

        if '3D' in grp.attrs['repr']:
            if index is None:
                assert False, ValueError("RectilinearMesh2D cannot be read from a RectilinearMesh3D without an index")
                # return RectilinearMesh3D.fromHdf(grp)

            else: # Read a 2D mesh from 3D
                x = RectilinearMesh1D.fromHdf(grp['y'], index=index, skip_posterior=skip_posterior)
                y = RectilinearMesh1D.fromHdf(grp['z'], index=index, skip_posterior=skip_posterior)

                out = cls(x=x, y=y)
                return out
        else:
            if index is not None:

                return RectilinearMesh1D.fromHdf(grp, index=index, skip_posterior=skip_posterior)
            else:
                x = RectilinearMesh1D.fromHdf(grp['x'], index=index, skip_posterior=skip_posterior)
                y = RectilinearMesh1D.fromHdf(grp['y'], index=index, skip_posterior=skip_posterior)

                return cls(x=x, y=y)

    def fromHdf_cell_values(self, grp, key, index=None, skip_posterior=False):
        return StatArray.fromHdf(grp[key], index=index, skip_posterior=skip_posterior)


    def range(self, axis):
        return self.axis(axis).range

    @property
    def x_centres(self):
        """Creates an array suitable for plt.pcolormesh for the abscissa.

        Parameters
        ----------
        xAxis : str
            If xAxis is 'x', the horizontal xAxis uses self.x
            If xAxis is 'y', the horizontal xAxis uses self.y
            If xAxis is 'r', the horizontal xAxis uses cumulative distance along the line.

        """
        if self.x._relative_to is None:
            out = repeat(self.x.centres_absolute[:, None], self.y.nCells, 1)
        else:
            if self.x.relative_to.size == 1:
                out = repeat(self.x.centres_absolute[:, None], self.y.nCells, 1)
            else:
                edges = self.x.relative_to + self.x.centres[:, None]
                out = utilities._power(edges, self.x.log)

        return out

    @property
    def x_edges(self):
        """Creates an array suitable for plt.pcolormesh for the ordinate """
        re_tmp = None
        if self.x._relative_to is not None:
            nd = ndim(self.x.relative_to)
            if nd == 1:
                if self.x.relative_to.size > 1:
                    re_tmp = deepcopy(self.x.relative_to)
                    self.x.relative_to = self.y.interpolate_centres_to_nodes(self.x.relative_to)

        x_edges = self.x.edges_absolute

        if ndim(x_edges) == 1:
            x_edges = repeat(x_edges[:, None], self.y.nEdges, 1)

        if re_tmp is not None:
            self.x.relative_to = re_tmp
            x_edges.name = self.x.relative_to.name
            x_edges.units = self.x.relative_to.units

        return x_edges

    @property
    def y_centres(self):
        """Creates an array suitable for plt.pcolormesh for the abscissa.

        Parameters
        ----------
        xAxis : str
            If xAxis is 'x', the horizontal xAxis uses self.x
            If xAxis is 'y', the horizontal xAxis uses self.y
            If xAxis is 'r', the horizontal xAxis uses cumulative distance along the line.

        """
        if self.y._relative_to is None:
            out = repeat(self.y.centres_absolute[None, :], self.x.nCells, 0)
        else:
            if self.y.relative_to.size == 1:
                out = repeat(self.y.centres_absolute[None, :], self.x.nCells, 0)
            else:
                out = repeat(self.y.relative_to[:, None], self.y.nCells, 1) + self.y.centres
                out = utilities._power(out, self.y.log)

        return out

    @property
    def y_edges(self):
        """Creates an array suitable for plt.pcolormesh for the ordinate """
        re_tmp = None
        if self.y._relative_to is not None:
            nd = ndim(self.y.relative_to)
            if nd == 1:
                if self.y.relative_to.size > 1:
                    re_tmp = deepcopy(self.y.relative_to)
                    self.y.relative_to = self.x.interpolate_centres_to_nodes(self.y.relative_to)

        y_edges = self.y.edges_absolute

        if ndim(y_edges) == 1:
            y_edges = repeat(y_edges[None, :], self.x.nEdges, 0)

        if re_tmp is not None:
            self.y.relative_to = re_tmp

            y_edges.name = self.y.relative_to.name
            y_edges.units = self.y.relative_to.units

        return y_edges<|MERGE_RESOLUTION|>--- conflicted
+++ resolved
@@ -863,12 +863,8 @@
                 kwargs['xscale'] = 'log'
             if self.y.log is not None:
                 kwargs['yscale'] = 'log'
-<<<<<<< HEAD
-
-            if npall(values.shape != xm.shape) and npall(values.shape != (r_[xm.shape]-1)):
-=======
+
             if npall(values.shape != xm.shape) and npall(values.shape != (asarray(xm.shape)-1)):
->>>>>>> b026706b
                 values = values.T
 
             ax, pm, cb = cP.pcolormesh(xm, ym, values, **kwargs)
