""" @Model1D_Class
Module describing a 1 Dimensional layered Model
"""
#from ...base import Error as Err
from ...classes.core.StatArray import StatArray
from .Model import Model
from ..mesh.RectilinearMesh2D import RectilinearMesh2D
from ..statistics.Hitmap2D import Hitmap2D
from ...base.logging import myLogger
from ..statistics.Distribution import Distribution
import numpy as np
import matplotlib.pyplot as plt
from ...base import customPlots as cP
from ...base.customFunctions import safeEval

class Model1D(Model):
    """Class extension to geobipy.Model

    Class creates a representation of the 1D layered earth. 
    The class contains parameters that describe the physical property of each layer, as well as the layer
    thicknesses and interface depths. The model maintains a half space as the lowest layer with infinite extent.
    This class allows a probability wheel to be assigned such that the 1D layered earth can be peturbed. i.e.
    randomly create, delete, or perturb the layers in the model.  This is a key step in a Markov Chain for Bayesian inference.

    Model1D(nCells, top, parameters, depth, thickness)

    Parameters
    ----------
    nCells : int
        Number of layers in the 1D layered earth. A single layer represents a half space.
    top : numpy.float64, optional
        Depth to the top of the model
    parameters : geobipy.StatArray, optional
        Describes the variable within each layer of the model.
    depth : geobipy.StatArray, optional
        Depths to the lower interface of each layer above the halfspace. Do not provide if thickness is given.
    thickness : geobipy.StatArray, optional
        Thickness of each layer above the halfspace. Do not provide if depths are given.
        
    Returns
    -------
    out : Model1D
        1D layered earth model.

    Raises
    ------
    ValueError
        If nCells is <= 0
    ValueError
        If size(parameters) != nCells
    ValueError
        If size(depth) != nCells - 1
    ValueError
        If size(thickness) != nCells - 1
    TypeError
        If both depth and thickness are provided

    """

    def __init__(self, nCells=None, top=None, parameters = None, depth = None, thickness = None, hasHalfspace=True):
        """Instantiate a new Model1D """

        self.hasHalfspace = hasHalfspace

        if (all((x is None for x in [nCells, top, parameters, depth, thickness]))): return
        assert (not(not thickness is None and not depth is None)), TypeError('Cannot instantiate with both depth and thickness values')

        # Number of Cells in the model
        self.nCells = StatArray(1, '# of Cells', dtype=np.int32)
        if not nCells is None:
            assert (nCells >= 1), ValueError('nCells must >= 1')
            self.nCells[0] = nCells

        # Depth to the top of the model
        if top is None: 
            top = 0.0
        self.top = StatArray(1) + top
        

        if hasHalfspace:
            self._init_withHalfspace(nCells, top, parameters, depth, thickness)
        else:
            self._init_withoutHalfspace(nCells, top, parameters, depth, thickness)

        # StatArray of the change in physical parameters
        self.dpar = StatArray(self.nCells[0] - 1, 'Derivative', r"$\frac{"+self.par.getUnits()+"}{m}$")

        # StatArray of magnetic properties.
        self.chie = StatArray(self.nCells[0], "Magnetic Susceptibility", r"$\kappa$")
        self.chim = StatArray(self.nCells[0], "Magnetic Permeability", "$\frac{H}{m}$")

        # Initialize Minimum cell thickness
        self.minThickness = None
        # Initialize a minimum depth
        self.minDepth = None
        # Initialize a maximum depth
        self.maxDepth = None
        # Initialize a maximum number of layers
        self.maxLayers = None
        # Initialize a probability wheel
        self.pWheel = None
        # Set an index that keeps track of the last layer to be perturbed
        self.iLayer = np.int32(-1)

        self.Hitmap = None


    def _init_withHalfspace(self, nCells=None, top=None, parameters = None, depth = None, thickness = None):


        if (not depth is None and nCells is None):
            self.nCells[0] = depth.size + 1
        if (not thickness is None and nCells is None):
            self.nCells[0] = thickness.size + 1

        self.depth = StatArray(self.nCells[0], 'Depth', 'm')
        self.thk = StatArray(self.nCells[0], 'Thickness', 'm')
        self.par = StatArray(self.nCells[0])

        if (not depth is None):
            if (self.nCells > 1):
                assert depth.size == self.nCells-1, ValueError('Size of depth must equal {}'.format(self.nCells[0]-1))
                assert np.all(np.diff(depth) > 0.0), ValueError('Depths must monotonically increase')
            self.depth[:-1] = depth
            self.depth[-1] = np.inf
            self.thicknessFromDepth()
            

        if (not thickness is None):
            if nCells is None:
                self.nCells[0] = thickness.size + 1
            if (self.nCells > 1):
                assert thickness.size == self.nCells-1, ValueError('Size of thickness must equal {}'.format(self.nCells[0]-1))
                assert np.all(thickness > 0.0), ValueError('Thicknesses must be positive')
            self.thk[:-1] = thickness
            self.thk[-1] = np.inf
            self.depthFromThickness()

        # StatArray of the physical parameters
        if (not parameters is None):
            assert parameters.size == self.nCells, ValueError('Size of parameters must equal {}'.format(self.nCells[0]))
            self.par = StatArray(parameters)


    def _init_withoutHalfspace(self, nCells = None, top = None, parameters = None, depth = None, thickness = None):


        if (not depth is None and nCells is None):
            self.nCells[0] = depth.size
        if (not thickness is None and nCells is None):
            self.nCells[0] = thickness.size

        self.depth = StatArray(self.nCells[0], 'Depth', 'm')
        self.thk = StatArray(self.nCells[0], 'Thickness', 'm')
        self.par = StatArray(self.nCells[0])

        if (not depth is None):
            if (self.nCells > 1):
                assert depth.size == self.nCells, ValueError('Size of depth must equal {}'.format(self.nCells[0]))
                assert np.all(np.diff(depth) > 0.0), ValueError('Depths must monotonically increase')
            self.depth[:] = depth
            self.thicknessFromDepth()

        if (not thickness is None):
            if nCells is None:
                self.nCells[0] = thickness.size
            if (self.nCells > 1):
                assert thickness.size == self.nCells, ValueError('Size of thickness must equal {}'.format(self.nCells[0]))
                assert np.all(thickness > 0.0), ValueError('Thicknesses must be positive')
            self.thk[:] = thickness
            self.depthFromThickness()

        # StatArray of the physical parameters
        if (not parameters is None):
            assert parameters.size == self.nCells, ValueError('Size of parameters must equal {}'.format(self.nCells[0]))
            self.par = StatArray(parameters)


    def deepcopy(self):
        """Create a deepcopy
        
        Returns
        -------
        out : geobipy.Model1D
            Deepcopy of Model1D

        """
        other = Model1D(nCells=None)
        other.nCells = self.nCells.deepcopy()
        other.top = self.top
        other.depth = self.depth.deepcopy()
        other.thk = self.thk.deepcopy()
        other.minThickness = self.minThickness
        other.minDepth = self.minDepth
        other.maxDepth = self.maxDepth
        other.maxLayers = self.maxLayers
        other.par = self.par.deepcopy()
        other.dpar = self.dpar.deepcopy()
        other.chie = self.chie.deepcopy() #StatArray(other.nCells[0], "Magnetic Susceptibility", r"$\kappa$")
        other.chim = self.chim.deepcopy() #StatArray(other.nCells[0], "Magnetic Permeability", "$\frac{H}{m}$")
        other.pWheel = self.pWheel
        other.iLayer = self.iLayer
        other.Hitmap = self.Hitmap
        other.hasHalfspace = self.hasHalfspace
        return other


    def pad(self, size):
        """Copies the properties of a model including all priors or proposals, but pads memory to the given size
        
        Parameters
        ----------
        size : int
            Create memory upto this size.

        Returns
        -------
        out : geobipy.Model1D
            Padded model

        """
        tmp=Model1D(size,self.top)
        tmp.nCells = self.nCells
        tmp.depth = self.depth.pad(size)
        tmp.thk = self.thk.pad(size)
        tmp.par = self.par.pad(size)
        tmp.chie = self.chie.pad(size)
        tmp.chim = self.chim.pad(size)
        tmp.iLayer = self.iLayer
        tmp.dpar=self.dpar.pad(size-1)
        if (not self.minDepth is None): tmp.minDepth=self.minDepth
        if (not self.maxDepth is None): tmp.maxDepth=self.maxDepth
        if (not self.maxLayers is None): tmp.maxLayers=self.maxLayers
        if (not self.minThickness is None): tmp.minThickness=self.minThickness
        if (not self.pWheel is None): tmp.pWheel=self.pWheel
        if (not self.Hitmap is None): tmp.Hitmap=self.Hitmap
        return tmp


    def depthFromThickness(self):
        """Given the thicknesses of each layer, create the depths to each interface. The last depth is inf for the halfspace."""
        self.depth[0] = self.thk[0]
        for i in range(1, self.nCells[0]):
            self.depth[i] = self.depth[i - 1] + self.thk[i]

        if self.hasHalfspace:
            self.depth[-1] = np.infty


    def thicknessFromDepth(self):
        """Given the depths to each interface, compute the layer thicknesses. The last thickness is nan for the halfspace."""
        self.thk = self.thk.resize(self.nCells[0])
        self.thk[0] = self.depth[0]
        for i in range(1, self.nCells[0]):
            self.thk[i] = self.depth[i] - self.depth[i - 1]

        if self.hasHalfspace:
            self.thk[-1] = np.inf


    def priorProbability(self, sPar, sGradient, limits=None, components=False):
        """Evaluate the prior probability for the 1D Model.

        The following equation describes the components of the prior that correspond to the Model1D,

        .. math::
            p(k | I)p(\\boldsymbol{z}| k, I)p(\\boldsymbol{\sigma} | k, \\boldsymbol{z}, I),
        where :math:`k, I, \\boldsymbol{z}` and :math:`\\boldsymbol{\sigma}` are the number of layers, prior information, interface depth, and physical property, respectively.

        The multiplication here can be turned into a summation by taking the log of the components.

        **Prior on the number of layers**

        Uninformative prior using a uniform distribution.

        .. math::
            :label: layers

            p(k | I) = 
            \\begin{cases}
            \\frac{1}{k_{max} - 1} & \\quad 1 \leq k \leq k_{max} \\newline
            0 & \\quad otherwise
            \\end{cases}.

        **Prior on the layer interface depths**

        We use order statistics for the prior on layer depth interfaces.

        .. math::
            :label: depth

            p(\\boldsymbol{z} | k, I) = \\frac{(k -1)!}{\prod_{i=0}^{k-1} \Delta z_{i}},

        where the numerator describes the number of ways that :math:`(k - 1)` interfaces can be ordered and 
        :math:`\Delta z_{i} = (z_{max} - z_{min}) - 2 i h_{min}` describes the depth interval that is available to place a layer when there are already i interfaces in the model

        **Prior on the physical parameter**

        If we use a multivariate normal distribution to describe the joint prior pdf for log-parameter values in all layers we use,

        .. math::
            :label: parameter
            
            p(\\boldsymbol{\sigma} | k, I) = \\left[(2\pi)^{k} |\\boldsymbol{C}_{\\boldsymbol{\sigma}0}|\\right]^{-\\frac{1}{2}} e ^{-\\frac{1}{2}(\\boldsymbol{\sigma} - \\boldsymbol{\sigma}_{0})^{T} \\boldsymbol{C}_{\\boldsymbol{\sigma} 0}^{-1} (\\boldsymbol{\sigma} - \\boldsymbol{\sigma}_{0})}

        **Prior on the gradient of the physical parameter with depth**

        If instead we wish to apply a multivariate normal distribution to the gradient of the parameter with depth we get

        .. math::
            :label: gradient

            p(\\boldsymbol{\sigma} | k, I) = \\left[(2\pi)^{k-1} |\\boldsymbol{C}_{\\nabla_{z}}|\\right]^{-\\frac{1}{2}} e ^{-\\frac{1}{2}(\\nabla_{z} \\boldsymbol{\sigma})^{T} \\boldsymbol{C}_{\\nabla_{z}}^{-1} (\\nabla_{z}\\boldsymbol{\sigma})}
        where the parameter gradient :math:`\\nabla_{z}\sigma` at the ith layer is computed via

        .. math::
            :label: dpdz

            \\nabla_{z}^{i}\sigma = \\frac{\sigma_{i+1} - \\sigma_{i}}{h_{i} - h_{min}}
        where :math:`\sigma_{i+1}` and :math:`\sigma_{i}` are the log-parameters on either side of an interface, :math:`h_{i}` is the log-thickness of the ith layer, and :math:`h_{min}` is the minimum log thickness defined by

        .. math::
            :label: minThickness

            h_{min} = \\frac{z_{max} - z_{min}}{2 k_{max}}
        where :math:`k_{max}` is a maximum number of layers, set to be far greater than the expected final solution.
        
        Parameters
        ----------
        sPar : bool
            Evaluate the prior on the parameters :eq:`parameter` in the final probability
        sGradient : bool
            Evaluate the prior on the parameter gradient :eq:`gradient` in the final probability
        limits : array_like, optional
            Bound the parameter value.  If the parameter value falls outside of the limits, -inf is returned.
        components : bool, optional
            Return all components used in the final probability as well as the final probability

        Returns
        -------
        probability : numpy.float64
            The probability
        components : array_like, optional
            Return the components of the probability, i.e. the individually evaluated priors as a second return argument if comonents=True on input.

        """

        P_parameter = np.float64(0.0)
        P_gradient = np.float64(0.0)

        probability = np.float64(0.0)

        # Check that the parameters are within the limits if they are bound
        if (not limits is None):
            if (np.min(self.par) <= limits[0]):
                probability = -np.infty
            if (np.max(self.par) >= limits[1]):
                probability = -np.infty

        # Probability of the number of layers
        P_nCells = self.nCells.probability()
        probability += P_nCells

        # Probability of depth given nCells
        P_depthcells = np.log(self.depth.probability(self.nCells))
        probability += P_depthcells

        # Evaluate the prior based on the assigned hitmap
        if (not self.Hitmap is None):
            self.evaluateHitmapPrior(self.Hitmap)

        # Probability of parameter
        if sPar:  
            P_parameter = self.par.probability(np.log(self.par))
            probability += P_parameter

        # Probability of model gradient
        if sGradient:  
            P_gradient = self.smoothModelPrior(self.minThickness)
            probability += P_gradient

        # probability=np.float64(probability)
        if components:
            return probability, np.asarray([P_nCells, P_depthcells, P_parameter, P_gradient])
        return probability


    def insertLayer(self, z, par=None):
        """Insert a new layer into a model at a given depth

        Parameters
        ----------
        z : numpy.float64
            Depth at which to insert a new interface
        par : numpy.float64, optional 
            Value of the parameter for the new layer
            
        Returns
        -------
        out : geobipy.Model1D
            Model with inserted layer.

        """
        # Deepcopy the 1D Model
        tmp = self.depth[:-1]
        # Get the index to insert the new layer
        i = tmp.searchsorted(z)
        # Deepcopy the 1D Model
        other = self.deepcopy()
        # Increase the number of cells
        other.nCells += 1
        # Insert the new layer depth
        other.depth = self.depth.insert(i, z)
        if (par is None):
            if (i >= self.par.size):
                i -= 2
                other.par = other.par.insert(i, self.par[i])
                other.depth[-2] = other.depth[-1]
            else:
                other.par = other.par.insert(i, self.par[i])
        else:
            other.par = other.par.insert(i, par)
        # Get the new thicknesses
        other.thicknessFromDepth()
        # Reset ChiE and ChiM
        other.chie = StatArray(other.nCells[0], "Magnetic Susceptibility", r"$\kappa$")
        other.chim = StatArray(other.nCells[0], "Magnetic Permeability", r"$\frac{H}{m}$")
        # Resize the parameter gradient
        other.dpar = other.dpar.resize(other.par.size - 1)
        other.iLayer = i
        return other


    def deleteLayer(self, i):
        """Remove a layer from the model
        
        Parameters
        ----------
        i : int
            The layer to remove.

        Returns
        -------
        out : geobipy.Model1D
            Model with layer removed.
        
        """

        if (self.nCells == 0):
            return self

        assert i < self.nCells[0] - 1, ValueError("i must be less than the number of cells - 1{}".format(self.nCells[0]-1))
        # if (i >= self.nCells[0] - 1):
        #     return self
        # Deepcopy the 1D Model to ensure priors and proposals are passed
        other = self.deepcopy()
        # Decrease the number of cells
        other.nCells -= 1
        # Remove the interface depth
        other.depth = other.depth.delete(i)
        # Get the new thicknesses
        other.thicknessFromDepth()
        # Take the average of the deleted layer and the one below it
        other.par = other.par.delete(i)
        other.par[i] = 0.5 * (self.par[i] + self.par[i + 1])
        # Reset ChiE and ChiM
        other.chie = other.chie.delete(i)
        other.chim = other.chim.delete(i)
        # Resize the parameter gradient
        other.dpar = other.dpar.resize(other.par.size - 1)
        other.iLayer = np.int64(i)

        return other


    def smoothModelPrior(self, hmin=0.0):
        """Evaluate the prior for the gradient of the parameter with depth

        **Prior on the gradient of the physical parameter with depth**

        If instead we wish to apply a multivariate normal distribution to the gradient of the parameter with depth we get

        .. math::
            :label: gradient

            p(\\boldsymbol{\sigma} | k, I) = \\left[(2\pi)^{k-1} |\\boldsymbol{C}_{\\nabla_{z}}|\\right]^{-\\frac{1}{2}} e ^{-\\frac{1}{2}(\\nabla_{z} \\boldsymbol{\sigma})^{T} \\boldsymbol{C}_{\\nabla_{z}}^{-1} (\\nabla_{z}\\boldsymbol{\sigma})}
        where the parameter gradient :math:`\\nabla_{z}\sigma` at the ith layer is computed via

        .. math::
            :label: dpdz

            \\nabla_{z}^{i}\sigma = \\frac{\sigma_{i+1} - \\sigma_{i}}{h_{i} - h_{min}}
        where :math:`\sigma_{i+1}` and :math:`\sigma_{i}` are the log-parameters on either side of an interface, :math:`h_{i}` is the log-thickness of the ith layer, and :math:`h_{min}` is the minimum log thickness defined by

        .. math::
            :label: minThickness

            h_{min} = \\frac{z_{max} - z_{min}}{2 k_{max}}
        where :math:`k_{max}` is a maximum number of layers, set to be far greater than the expected final solution.
        
        Parameters
        ----------
        hmin : float64
            The minimum thickness of any layer.

        Returns
        -------
        out : numpy.float64
            The probability given the prior on the gradient of the parameters with depth.
        
        """
        assert (self.dpar.hasPrior()), TypeError('No prior defined on parameter gradient. Use Model1D.dpar.setPrior() to set the prior.')
        self.dpar[:] = (np.diff(np.log(self.par))) / (np.log(self.thk[:-1]) - hmin)
        return self.dpar.probability()


    def makePerturbable(self, pWheel, minDepth, maxDepth, maxLayers, prng=None, minThickness=None):
        """Setup a model such that it can be randomly perturbed.

        Parameters
        ----------
        pWheel : array_like
            Probability of birth, death, perturb, and no change for the model
            e.g. pWheel = [0.5, 0.25, 0.15, 0.1]
        minDepth : float64
            Minimum depth possible for the model
        maxDepth : float64
            Maximum depth possible for the model
        maxLayers : int
            Maximum number of layers allowable in the model
        prng : numpy.random.RandomState(), optional
            Random number generator, if none is given, will use numpy's global generator.
        minThickness : float64, optional
            Minimum thickness of any layer. If minThickness = None, minThickness is computed from minDepth, maxDepth, and maxLayers (recommended).
               
        See Also
        --------
        geobipy.Model1D.perturb : For a description of the perturbation cycle.
        """

        assert np.size(pWheel) == 4, ValueError('pWheel must have size 4')
        assert minDepth > 0.0, ValueError("minDepth must be > 0.0")
        assert maxDepth > 0.0, ValueError("maxDepth must be > 0.0")
        assert maxLayers > 0.0, ValueError("maxLayers must be > 0.0")
        self.pWheel = np.cumsum(pWheel/np.sum(pWheel))  # Assign the probability Wheel
        if (minThickness is None):
            # Assign a minimum possible thickness
            self.minThickness = np.log((maxDepth - minDepth) / (2 * maxLayers))
        else:
            self.minThickness = minThickness
        self.minDepth = np.log(minDepth)  # Assign the log of the min depth
        self.maxDepth = np.log(maxDepth)  # Assign the log of the max depth
        self.maxLayers = np.int32(maxLayers)
        # Assign a uniform distribution to the number of layers
        self.nCells.setPrior('UniformLog', 1, maxLayers, prng=prng)


    def perturb(self):
        """Perturb a model

        Generates a new model by perturbing the current model based on four probabilities.
        The probabilities correspond to
        * Birth, the insertion of a new layer into the model
        * Death, the deletion of a layer from the model
        * Change, change one the existing interfaces
        * No change, do nothing and return the original

        The method self.makePerturbable must be used before calling self.perturb.

        The perturbation starts by generating a random number from a uniform distribution to determine which cycle to go through.
        If a layer is created, or an interface perturbed, any resulting layer thicknesses must be greater than the minimum thickness :math:`h_{min}`.
        If the new layer thickness test fails, the birth or perturbation tries again. If the cycle fails after 10 tries, the entire process begins again
        such that a death, or no change is possible thus preventing any neverending cycles.

        Returns
        -------
        out[0] : Model1D
            The perturbed model
        out[1] : int
            Integer for the type of perturbation, [0,1,2,3] = [birth, death, change, no change]
        out[2] : list
            Two values for the cycle that was chosen. Only matters if the cycle was a birth, death, or change.
            For a birth, contains the depth of the new layer and None [newZ, None]
            For a death, contains the index of the layer that was deleted [iDeleted, None]
            
        See Also
        --------
        geobipy.Model1D.makePerturbable : Must be used before calling self.perturb
        
        """
        other = self.deepcopy()
        assert (not other.pWheel is None), ValueError('Please assign a probability wheel to the model with model1D.setProbabilityWheel()')
        prng = self.nCells.prior.prng
        # Pre-compute exponential values (Take them out of log space)
        hmin = np.exp(other.minThickness)
        zmin = np.exp(other.minDepth)
        zmax = np.exp(other.maxDepth)
        nTries = 10
        # This outer loop will allow the perturbation to change types. e.g. if the loop is stuck in a birthing
        # cycle, the number of tries will exceed 10, and we can try a different perturbation type.
        tryAgain = True  # Temporary to enter the loop
        while (tryAgain):
            tryAgain = False
            # Get a random probability from 0-1
            lifeCycle = prng.rand(1)
            if (other.nCells == 1):
                lifeCycle = np.round(lifeCycle)
            elif (other.nCells == other.nCells.prior.max):
                lifeCycle = np.amax([lifeCycle, other.pWheel[0]])

            # Determine what evolution we will follow.
            if (lifeCycle >= other.pWheel[2]):
                option = 3 # No change to anything
            if (lifeCycle < other.pWheel[0]):
                option = 0 # Create a layer
            elif (lifeCycle < other.pWheel[1]):
                option = 1 # Delete a layer
            elif (lifeCycle < other.pWheel[2]):
                option = 2 # Perturb a layers interface

            # Return if no change
            if (option == 3):
                return other, 3, [None, None]

            # Otherwise enter life-death-perturb cycle
            if (option == 0):  # Create a new layer
                success = False
                tries = 0
                while (not success):  # Continue while the new layer is smaller than the minimum
                    # Get the new depth
                    tmp = np.float64(prng.uniform(other.minDepth, other.maxDepth, 1))
                    newDepth = np.exp(tmp)
                    z = other.depth[:-1]
                    # Insert the new depth
                    i = z.searchsorted(newDepth)
                    z = z.insert(i, newDepth)
                    # Get the thicknesses
                    z = z.prepend(0.0)
                    h = np.min(np.diff(z[:]))
                    tries += 1
                    if (h > hmin):
                        success = True  # Exit if thickness is larger than minimum
                    if (tries == nTries):
                        success = True
                        tryAgain = True
                if (not tryAgain):
                    return other.insertLayer(newDepth), 0, [newDepth, None]

            if (option == 1):
                # Get the layer to remove
                iDeleted = np.int64(prng.uniform(0, other.nCells - 1, 1)[0])
                # Remove the layer and return
                return other.deleteLayer(iDeleted), 1, [iDeleted, None]

            if (option == 2):
                success = False
                k = other.nCells[0] - 1
                tries = 0
                while (not success):  # Continue while the perturbed layer is suitable
                    z = other.depth[:-1]
                    # Get the layer to perturb
                    i = np.int64(prng.uniform(0, k, 1)[0])
                    # Get the perturbation amount
                    dz = np.sign(prng.randn()) * hmin * prng.uniform()
                    # Perturb the layer
                    z = z.prepend(0.0)
                    z[i + 1] += dz
                    # Get the minimum thickness
                    h = np.min(np.diff(z))
                    tries += 1
                    # Exit if the thickness is big enough, and we stayed within
                    # the depth bounds
                    if (h > hmin and z[1] > zmin and z[-1] < zmax):
                        success = True
                    if (tries == nTries):
                        success = True
                        tryAgain = True
                if (not tryAgain):
                    other.iLayer = i
                    other.depth[i] += dz  # Perturb the depth in the model
                    other.thicknessFromDepth()
                    return other, 2, [i, dz]


    def summary(self, out=False):
        """ Write a summary of the 1D model """
        msg = "1D Model: \n"
        msg += self.nCells.summary(True)
        msg += 'Top of the model: ' + str(self.top) + '\n'
        msg += self.thk.summary(True)
        msg += self.par.summary(True)
        msg += self.depth.summary(True)
        if (out):
            return msg
        print(msg)


    def plot(self, **kwargs):
        """Plots a 1D model parameters as a line against depth

        Parameters
        ----------
        invX : bool, optional
            Take the reciprocal of the x axis
        xscale : str, optional
            Scale the x axis? e.g. xscale = 'linear' or 'log'
        yscale : str, optional
            Scale the y axis? e.g. yscale = 'linear' or 'log'
        flipX : bool, optional
            Flip the X axis
        flipY : bool, optional
            Flip the Y axis
        noLabels : bool, optional
            Do not plot the labels

        """
        # Must create a new parameter, so that the last layer is plotted
        ax = plt.gca()
        cP.pretty(ax)
<<<<<<< HEAD
        par = np.zeros(self.nCells[0] + 1)
        par[:self.nCells[0]] = self.par[:]

        xscale = kwargs.pop('xscale', 'log')
        yscale = kwargs.pop('yscale', 'linear')
        flipX = kwargs.pop('flipX',False)
        flipY = kwargs.pop('flipY',False)
        noLabels = kwargs.pop('noLabels', True)
        recX = kwargs.pop('reciprocateX', False)
=======
>>>>>>> 0655ee75

        kwargs['flipY'] = kwargs.pop('flipY', True)
        kwargs['xscale'] = kwargs.pop('xscale', 'log')
        
        # Repeat the last entry
<<<<<<< HEAD
        par[-1] = self.par[-1]
        if (recX):
=======
        par = self.par.append(self.par[-1])
        if (invX):
>>>>>>> 0655ee75
            par = 1.0 / par
            
        z = self.depth.prepend(0.0)
        if self.hasHalfspace:
            if (self.maxDepth is None):
                z[-1] = 1.1 * self.depth[-2]
            else:
                z[-1] = 1.1 * np.exp(self.maxDepth)

        cP.step(x=par, y=z, **kwargs)

        if self.hasHalfspace:
            h = 0.99 * z[-1]
            if (self.nCells == 1):
                h = 0.99
            plt.text(par[-1], h, s=r'$\downarrow \infty$', fontsize=12)


    def pcolor(self, *args, **kwargs):
        """Create a pseudocolour plot of the 1D Model.

        Can take any other matplotlib arguments and keyword arguments e.g. cmap etc.

        Other Parameters
        ----------------
        alpha : scalar or array_like, optional
            If alpha is scalar, behaves like standard matplotlib alpha and opacity is applied to entire plot
            If array_like, each pixel is given an individual alpha value.
        log : 'e' or float, optional
            Take the log of the colour to a base. 'e' if log = 'e', and a number e.g. log = 10.
            Values in c that are <= 0 are masked.
        equalize : bool, optional
            Equalize the histogram of the colourmap so that all colours have an equal amount.
        nbins : int, optional
            Number of bins to use for histogram equalization.
        xscale : str, optional
            Scale the x axis? e.g. xscale = 'linear' or 'log'
        yscale : str, optional
            Scale the y axis? e.g. yscale = 'linear' or 'log'.
        flipX : bool, optional
            Flip the X axis
        flipY : bool, optional
            Flip the Y axis
        grid : bool, optional
            Plot the grid
        noColorbar : bool, optional
            Turn off the colour bar, useful if multiple customPlots plotting routines are used on the same figure.   
        trim : bool, optional
            Set the x and y limits to the first and last non zero values along each axis.

        Returns
        -------
        ax
            matplotlib.Axes

        See Also
        --------
        matplotlib.pyplot.pcolormesh : For additional keyword arguments you may use.

        """

        kwargs['flipY'] = kwargs.pop('flipY', True)

        d = self.depth.prepend(0.0)
        if self.hasHalfspace:
            if (self.maxDepth is None):
                if (self.nCells > 1):
                    d[-1] = 1.1 * self.depth[-2]
                else:
                    d[0] = 1.0               
            else:
                d[-1] = 1.1 * np.exp(self.maxDepth)

        ax = self.par.pcolor(*args, y = d + self.top, **kwargs)
        
        if self.hasHalfspace:
            h = 0.99*d[-1]
            if (self.nCells == 1):
                h = 0.99
            plt.text(0, h, s=r'$\downarrow \infty$', fontsize=12)

        return ax


    def evaluateHitmapPrior(self, Hitmap):
        """ Evaluates the model parameters against a hitmap.

        Given a Hitmap describing the probability of the parameters with depth, evaluate the current model using the grid cells it passes through.

        Parameters
        ----------
        Hitmap : geobipy.Hitmap
            A 2D hitmap with y axis depth, and x axis parameter to evaluate the probability of the model given the hitmap

        Returns
        -------
        out : numpy.float64
            The probability of the model given the hitmap.

        """
         
        iM = self.par2mesh(Hitmap)
        tmp = np.sum(Hitmap.arr[:, iM])
        return tmp / np.sum(Hitmap.arr)


    def asHistogram2D(self, variance, Hist):
        """ Creates a Hitmap from the model given the variance of each layer.

        For each depth, creates a normal distribution with a mean equal to the interpolated parameter 
        at that depth and variance specified with variance.

        Parameters
        ----------
        variance : array_like
            The variance of each layer
        Hitmap : geobipy.Hitmap
            Hitmap to convert the model to.  
            Must be instantiated before calling so that the model can be interpolated correctly

        """
        assert (variance.size == self.nCells), ValueError('size of variance must equal number of cells')
        # Interpolate the parameter to the depths of the grid
        par = self.interp2depth(self.par, Hist)
        # Interpolate the variance to the depths of the grid
        var = self.interp2depth(variance, Hist)

        # Hist.sum = 0.0

        # dist = Distribution('MvNormal', par, var)

        # print(dist.mean, dist.variance)
        # print(Hist.x)

        # print(var.shape)
        # print(Hist.x.shape)

        # print(np.min(np.abs(Hist.x)))

        #Hist.arr[:,:] = dist.probability(Hist.x)

        # tmp = np.logspace(-3, 0, 100)
        # print(par[0], var[0])
        # print(tmp)
        # print(Hist.x)

        # plt.figure()
        for i in range(Hist.y.size):
            # dist = Distribution('Normal', par[i], var[i])
            # Hist.arr[i, :] = dist.probability(tmp)

            # for j in range(45, 55):
            #     print(dist.probability(tmp[j]))

            # #dist = Distribution('NormalLog', np.log(par[i]), np.log((var[i])))
            # #Hist.arr[i, :] = np.exp(dist.probability(np.log(Hist.x)))
            # plt.subplot(211)
            # plt.semilogx(tmp, Hist.arr[i, :])

            dist = Distribution('Normal', np.log(par[i]), var[i])

            Hist.arr[i, :] = np.exp(dist.probability(np.log(Hist.x)))
            # print(np.max(Hist.arr[i, :]))
            # plt.subplot(212)
            # plt.plot(np.log10(tmp), Hist.arr[i, :])
            #for j in range(Hist.x.size):
            #    Hist.arr[i, j] = np.exp(dist.probability([np.log(Hist.x[j])]))
            #    Hist.sum += Hist.arr[i, j]

        Hist.sum = np.sum(Hist.arr)


    def addToHitMap(self, Hitmap):
        """ Imposes a model's parameters with depth onto a 2D Hitmap. 
        
        The cells that the parameter-depth profile passes through are accumulated by 1.

        Parameters
        ----------
        Hitmap : geobipy.Hitmap
            The hitmap to add to
        
        """
        iM = self.getParMeshXIndex(Hitmap)
        if self.hasHalfspace:
            iz = np.arange(Hitmap.y.nCells)
        else:
            i = Hitmap.y.cellIndex(self.depth[-1], clip=True)
            iz = np.arange(i)
        
        Hitmap._counts[iz, iM] += 1


    # def setReferenceHitmap(self, Hitmap):
    #     """ Assigns a Hitmap as the model's prior """
    #     assert isinstance(Hitmap, Hitmap2D), "Hitmap must be a Hitmap2D class"
    #     self.Hitmap = Hitmap.deepcopy()


    def getParMeshXIndex(self, mesh):
        """ Interpolate the model parameters to a 2D rectilinear mesh.
        
        Uses piece wise constant interpolation of the parameter-depth profile to the y axis of the mesh.
        Then the indices into the mesh x axis for those interpolated values are returned.

        Parameters
        ----------
        mesh : geobipy.RectilinearMesh2D
            A mesh to interpolate to.

        Returns
        -------
        out : array
            The indices into mesh.x after interpolating the model parameters to the mesh.y axis.

        """
        mint = self.interpPar2Mesh(self.par, mesh)
        iM = mesh.x.cellCentres.searchsorted(mint)
        return np.minimum(iM, mesh.x.nCells - 1)


    def interpPar2Mesh(self, par, mesh, matchTop=False, bound=False):
        """ Interpolate the model parameters to a 2D rectilinear mesh.
        
        Uses piece wise constant interpolation of the parameter-depth profile to the y axis of the mesh.

        Parameters
        ----------
        par : geobipy.StatArray
            The values to interpolate to the mesh y axis. Must have length Model1D.nCells.
        mesh : geobipy.RectilinearMesh2D
            A mesh to interpolate to.
        matchTop : bool, optional
            Force the mesh y axis and top of the model to match.
        bound : bool, optional
            Interpolated values above the top of the model are nan.

        Returns
        -------
        out : array
            The interpolated model parameters at each y axis value of the mesh.

        """
        assert (np.size(par) == self.nCells[0]), 'par must have length nCells'
        assert (isinstance(mesh, RectilinearMesh2D)), TypeError('mesh must be a RectilinearMesh2D')

        if self.hasHalfspace:
            bounds = [0.0, mesh.y.range]
        else:
            bounds = [0.0, np.minimum(self.depth[-1], mesh.y.range)]

        if self.hasHalfspace:
            depth = self.depth[:-1]
        else:
            depth = self.depth

        # Add in the top of the model
        if (matchTop):
            bounds += self.top
            depth += self.top

        if self.hasHalfspace:
            y = mesh.y.cellCentres
        else:
            i = mesh.y.cellIndex(depth[-1], clip=True)
            y = mesh.y.cellCentres[:i]

        if (self.nCells[0] == 1):
            mint = np.interp(y, bounds, np.kron(par[:], [1, 1]))
        else:
            xp = np.kron(np.asarray(depth), [1, 1.001])
            if self.hasHalfspace:
                xp = np.insert(xp, [0, np.size(xp)], bounds)

            fp = np.kron(par[:], [1, 1])

            mint = np.interp(y, xp, fp)

        if bound:
            i = np.where((y < bounds[0]) & (y > bounds[-1]))
            mint[i] = np.nan

        return mint


    def isInsideConfidence(self, Hitmap, percent=95.0, log=None):
        """ Check that the model is insde the specified confidence region of a 2D hitmap

        Parameters
        ----------
        Hitmap : geobipy.Hitmap2D
            The hitmap to check against.
        percent : np.float, optional
            The confidence interval percentage.
        log : bool, optional
            Whether to take the parameters to a log base (log).

        Returns
        -------
        out : bool
            All parameter values are within the confidence intervals.

        """
        assert isinstance(Hitmap, Hitmap2D), TypeError('Hitmap must be of type Hitmap2D')

        sMed, sLow, sHigh = Hitmap.getConfidenceIntervals(percent=percent, log=log)
        print(sLow)

        par = self.interpPar2Mesh(self.par, Hitmap)

        return np.all(par > sLow) and np.all(par < sHigh)






# if __name__ == "__main__":
#     # Create an initial model for the first iteration of the inversion
#     # Initialize a 1D model
#     Mod = Model1D(2, 'Current Model')
#     # Assign a prior to the number of layers
#     # Mod.nCells.setPrior('Gamma',3.0,3.0,(layerID+1)) # this is priK in matlab
#     # Assign the depth to the interface as half the bounds
#     Mod.maketest(10)
# #  Mod.par[:]=0.0036
#     Mod.minDepth = np.log(1.0)
#     Mod.maxDepth = np.log(150.0)
#     # Compute the probability wheel for birth, death, perturbation, and No
#     # change in the number of layers and depths
#     Mod.setPerturbation([0.16666667, 0.333333, 0.5, 1.0], 1.0, 150.0, 30)

#     # Compute the mean and std for the parameter
#     # Assign a normal distribution to the conductivities
#     Mod.par.setPrior('NormalLog', np.log(0.004), np.log(11.0))

#     # Set a temporary layer indexer
#     layerID = StatArray(30, 'LayerID')
#     layerID += np.arange(30)
#     # Set priors on the depth interfaces, given a number of layers
#     Mod.depth.setPrior(
#         'Order',
#         Mod.minDepth,
#         Mod.maxDepth,
#         Mod.minThk,
#         layerID)  # priZ

#     # Assign a prior to the derivative of the model
#     Mod.dpar.setPrior('NormalLog', 0.0, np.float64(1.5))

#     # b.summary()
# #  mpl.pyplot.figure()
# #  b.plotBlocks()
#     plt.figure(1)
#     Mod.plot()
#     plt.show()

#     priMu = np.log(0.01)
#     priStd = np.log(11.0)
#     zGrd = np.arange(0.5 * np.exp(Mod.minDepth), 1.1 * np.exp(Mod.maxDepth), 0.5 * np.exp(Mod.minThk))
#     mGrd = np.logspace(np.log10(np.exp(priMu - 4.0 * priStd)), np.log10(np.exp(priMu + 4.0 * priStd)), 250)

#     aMap = Hitmap2D([zGrd.size, mGrd.size], '', '', dtype=np.int32)
#     aMap.setXaxis(mGrd, 'Resistivity', '$\Omega m$')
#     aMap.setYaxis(zGrd, Mod.depth.name, Mod.depth.units)

#     Mod.getHitMap(aMap)

#     plt.figure(2)
#     plt.clf()
#     aMap.plot(invX=True, logX=True, flipY=True)
#     plt.show()

#     # Create synthetic variances of each layers conductivity
#     var = 0.1 * (np.zeros(Mod.nCells[0]) + 1)  # *Mod.par[-1]
# #  this=Mod.interp2depth(var,aMap)
# #
#     bMap = Hitmap2D([zGrd.size, mGrd.size], '', '')
#     bMap.setXaxis(mGrd, 'Resistivity', '$\Omega m$')
#     bMap.setYaxis(zGrd, Mod.depth.name, Mod.depth.units)
#     Mod.asPrior(var, bMap)

#     plt.figure(3)
#     plt.clf()
#     bMap.plot(invX=True, logX=True, flipY=True)
#     Mod.par = 1.0 / Mod.par
#     Mod.plot()
#     Mod.par = 1.0 / Mod.par
#     plt.show()

#     print('Prior Evaluation via Image')
#     print('Probability: ' + str(Mod.evaluateGridPrior(bMap)))

    def hdfName(self):
        """Create a string that describes class instantiation

        Returns a string that should be used as an attr['repr'] in a HDF group.  
        This allows reading of the attribute from the hdf file, evaluating it to return an object, 
        and then reading the hdf contents via the object's methods.

        Returns
        -------
        out
            str

        """
        return('Model1D()')


    def createHdf(self, parent, myName, nRepeats=None, fillvalue=None):
        """Create the Metadata for a Model1D in a HDF file

        Creates a new group in a HDF file under h5obj. 
        A nested heirarchy will be created. 
        This method can be used in an MPI parallel environment, if so however, 
        a) the hdf file must have been opened with the mpio driver, and 
        b) createHdf must be called collectively, 
        i.e., called by every core in the MPI communicator that was used to open the file. 
        In order to create large amounts of empty space before writing to it in parallel, 
        the nRepeats parameter will extend the memory in the first dimension.

        Parameters
        ----------
        h5obj : h5py._hl.files.File or h5py._hl.group.Group
            A HDF file or group object to create the contents in.
        myName : str
            The name of the group to create.
        nRepeats : int, optional
            Inserts a first dimension into the first dimension of each attribute of the Model1D of length nRepeats. 
            This can be used to extend the available memory of the Model1D so that multiple MPI ranks can write to 
            their respective parts in the extended memory.
        fillvalue : number, optional
            Initializes the memory in file with the fill value

        Notes
        -----
        This method can be used in serial and MPI. As an example in MPI. 
        Given 10 MPI ranks, each with a 10 length array, it is faster to create a 10x10 empty array, 
        and have each rank write its row. Rather than creating 10 separate length 10 arrays because 
        the overhead when creating the file metadata can become very cumbersome if done too many times.

        Example
        -------
        >>> from geobipy import Model1D
        >>> from mpi4py import MPI
        >>> import h5py

        >>> world = MPI.COMM_WORLD
        >>> # Create a holder for models in memory with more layers than you will expect.
        >>> tmp = Model1D(nCells=20)

        >>> # This is a collective open of data in the file
        >>> f = h5py.File(fName,'w', driver='mpio',comm=world)
        >>> # Collective creation of space(padded by number of mpi ranks)
        >>> tmp.createHdf(f, 'models', nRepeats=world.size)

        >>> world.barrier()
        
        >>> # In a non collective region, we can write to different sections of x in the file
        >>> # Fake a non collective region
        >>> def noncollectivewrite(model, file, world):
        >>>     # Each rank carries out this code, but it's not collective.
        >>>     model.writeHdf(file, 'models',  index=world.rank)
        >>> noncollectivewrite(mod, f, world)

        >>> world.barrier()
        >>> f.close()

        """

        # create a new group inside h5obj
        grp = parent.create_group(myName)
        grp.attrs["repr"] = self.hdfName()

        self.nCells.createHdf(grp, 'nCells', nRepeats=nRepeats)
        self.top.createHdf(grp, 'top', nRepeats=nRepeats, fillvalue=fillvalue)
        self.depth.createHdf(grp, 'depth', nRepeats=nRepeats, fillvalue=fillvalue)
        self.thk.createHdf(grp, 'thk', nRepeats=nRepeats, fillvalue=fillvalue)
        self.par.createHdf(grp, 'par', nRepeats=nRepeats, fillvalue=fillvalue)
        #self.chie.createHdf(grp, 'chie', nRepeats=nRepeats, fillvalue=fillvalue)
        #self.chim.createHdf(grp, 'chim', nRepeats=nRepeats, fillvalue=fillvalue)

        try:
            grp.create_dataset('pWheel', data=self.pWheel)
        except:
            pass
        try:
            grp.create_dataset('zmin', data=self.minDepth)
        except:
            pass
        try:
            grp.create_dataset('zmax', data=self.maxDepth)
        except:
            pass
        try:
            grp.create_dataset('kmax', data=self.maxLayers)
        except:
            pass
        try:
            grp.create_dataset('hmin', data=self.minThickness)
        except:
            pass
        grp.create_dataset('hasHalfspace', data=self.hasHalfspace)


    def writeHdf(self, h5obj, myName, index=None):
        """Create the Metadata for a Model1D in a HDF file

        Creates a new group in a HDF file under h5obj. 
        A nested heirarchy will be created. 
        This method can be used in an MPI parallel environment, if so however, a) the hdf file must have been opened with the mpio driver, 
        and b) createHdf must be called collectively, i.e., called by every core in the MPI communicator that was used to open the file. 
        In order to create large amounts of empty space before writing to it in parallel, the nRepeats parameter will extend the memory 
        in the first dimension.

        Parameters
        ----------
        h5obj : h5py._hl.files.File or h5py._hl.group.Group
            A HDF file or group object to create the contents in.
        myName : str
            The name of the group to create.
        fillvalue : number, optional
            Initializes the memory in file with the fill value

        Notes
        -----
        This method can be used in serial and MPI. As an example in MPI. 
        Given 10 MPI ranks, each with a 10 length array, it is faster to create a 10x10 empty array, and have each rank write its row.  
        Rather than creating 10 separate length 10 arrays because the overhead when creating the file metadata can become very 
        cumbersome if done too many times.

        Example
        -------
        >>> from geobipy import Model1D
        >>> from mpi4py import MPI
        >>> import h5py

        >>> world = MPI.COMM_WORLD
        >>> # Create a holder for models in memory with more layers than you will expect.
        >>> tmp = Model1D(nCells=20)

        >>> # This is a collective open of data in the file
        >>> f = h5py.File(fName,'w', driver='mpio',comm=world)
        >>> # Collective creation of space(padded by number of mpi ranks)
        >>> tmp.createHdf(f, 'models', nRepeats=world.size)

        >>> world.barrier()
        
        >>> # In a non collective region, we can write to different sections of x in the file
        >>> # Fake a non collective region
        >>> def noncollectivewrite(model, file, world):
        >>>     # Each rank carries out this code, but it's not collective.
        >>>     model.writeHdf(file, 'models',  index=world.rank)
        >>> noncollectivewrite(mod, f, world)

        >>> world.barrier()
        >>> f.close()

        """

        grp = h5obj.get(myName)

        self.nCells.writeHdf(grp, 'nCells',  index=index)
        self.top.writeHdf(grp, 'top',  index=index)
        nCells = self.nCells[0]
        if (index is None):
            i = np.s_[0:nCells]
        else:
            i = np.s_[index, 0:nCells]

        self.depth.writeHdf(grp, 'depth',  index=i)
        self.thk.writeHdf(grp, 'thk',  index=i)
        self.par.writeHdf(grp, 'par',  index=i)
        #self.chie.writeHdf(grp, 'chie',  index=i)
        #self.chim.writeHdf(grp, 'chim',  index=i)


    def toHdf(self, hObj, myName):
        """Write the Model1D to an HDF object

        Creates and writes a new group in a HDF file under h5obj. 
        A nested heirarchy will be created.  
        This function modifies the file metadata and writes the contents at the same time and 
        should not be used in a parallel environment.

        Parameters
        ----------
        h5obj : h5py._hl.files.File or h5py._hl.group.Group
            A HDF file or group object to write the contents to.
        myName : str
            The name of the group to write to.

        Examples
        --------
        >>> import numpy as np
        >>> from geobipy import Model1D
        >>> import h5py
        >>> par = StatArray(np.linspace(0.01, 0.10, 10), "Test", "units")
        >>> thk = StatArray(np.ones(10) * 10.0)
        >>> mod = Model1D(nCells = 10, parameters=par, thickness=thk)

        """
        # Create a new group inside h5obj
        grp = hObj.create_group(myName)
        grp.attrs["repr"] = self.hdfName()
        self.nCells.toHdf(grp, 'nCells')
        self.top.toHdf(grp,'top')
        self.depth.toHdf(grp, 'depth')
        self.thk.toHdf(grp, 'thk')

        try:
            grp.create_dataset('pWheel', data=self.pWheel)
        except:
            pass
        try:
            grp.create_dataset('zmin', data=self.minDepth)
        except:
            pass
        try:
            grp.create_dataset('zmax', data=self.maxDepth)
        except:
            pass
        try:
            grp.create_dataset('kmax', data=self.maxLayers)
        except:
            pass
        try:
            grp.create_dataset('hmin', data=self.minThickness)
        except:
            pass

        self.par.toHdf(grp, 'par')
        self.chie.toHdf(grp, 'chie')
        self.chim.toHdf(grp, 'chim')
        grp.create_dataset('iLayer', data=self.iLayer)
        grp.create_dataset('hasHalfspace', data=self.hasHalfspace)


    def fromHdf(self, grp, index=None):
        """Read the class from a HDF group

        Given the HDF group object, read the contents into an Model1D class.

        Parameters
        ----------
        h5obj : h5py._hl.group.Group
            A HDF group object to write the contents to.
        index : slice, optional
            If the group was created using the nRepeats option, index specifies the index'th entry from which to read the data.

        """
        tmp = Model1D()

        item = grp.get('minThk')
        if (not item is None):
            tmp.minThickness = np.array(item)
        item = grp.get('hmin')
        if (not item is None):
            tmp.minThickness = np.array(item)

        item = grp.get('zmin')
        if (not item is None):
            tmp.minDepth = np.array(item)

        item = grp.get('zmax')
        if (not item is None):
            tmp.maxDepth = np.array(item)

        item = grp.get('pWheel')
        if (not item is None):
            tmp.pWheel = np.array(item)

        item = grp.get('hasHalfspace')
        if (not item is None):
            tmp.hasHalfspace = np.array(item)

        item = grp.get('nCells')
        obj = eval(safeEval(item.attrs.get('repr')))
        tmp.nCells = obj.fromHdf(item, index=index)

        item = grp.get('top')
        obj = eval(safeEval(item.attrs.get('repr')))
        tmp.top = obj.fromHdf(item, index=index)

        if (index is None):
            i = np.s_[:tmp.nCells[0]]
        else:
            i = np.s_[index,:tmp.nCells[0]]


        item = grp.get('par')
        obj = eval(safeEval(item.attrs.get('repr')))
        obj = obj.resize(tmp.nCells[0])
        tmp.par = obj.fromHdf(item, index=i)

        item = grp.get('depth')
        obj = eval(safeEval(item.attrs.get('repr')))
        obj = obj.resize(tmp.nCells[0])
        tmp.depth = obj.fromHdf(item, index=i)

        item = grp.get('thk')
        obj = eval(safeEval(item.attrs.get('repr')))
        obj = obj.resize(tmp.nCells[0])
        tmp.thk = obj.fromHdf(item, index=i)

        #item = grp.get('chie'); obj = eval(safeEval(item.attrs.get('repr')));
        #obj = obj.resize(tmp.nCells[0]); tmp.chie = obj.fromHdf(item, index=i)

        #item = grp.get('chim'); obj = eval(safeEval(item.attrs.get('repr')));
        #obj = obj.resize(tmp.nCells[0]); tmp.chim = obj.fromHdf(item, index=i)

        if (tmp.nCells[0] > 0):
            tmp.dpar = StatArray(tmp.nCells[0] - 1, 'Derivative', tmp.par.units + '/m')
        else:
            tmp.dpar = None

        return tmp<|MERGE_RESOLUTION|>--- conflicted
+++ resolved
@@ -717,30 +717,13 @@
         # Must create a new parameter, so that the last layer is plotted
         ax = plt.gca()
         cP.pretty(ax)
-<<<<<<< HEAD
-        par = np.zeros(self.nCells[0] + 1)
-        par[:self.nCells[0]] = self.par[:]
-
-        xscale = kwargs.pop('xscale', 'log')
-        yscale = kwargs.pop('yscale', 'linear')
-        flipX = kwargs.pop('flipX',False)
-        flipY = kwargs.pop('flipY',False)
-        noLabels = kwargs.pop('noLabels', True)
-        recX = kwargs.pop('reciprocateX', False)
-=======
->>>>>>> 0655ee75
 
         kwargs['flipY'] = kwargs.pop('flipY', True)
         kwargs['xscale'] = kwargs.pop('xscale', 'log')
         
         # Repeat the last entry
-<<<<<<< HEAD
-        par[-1] = self.par[-1]
-        if (recX):
-=======
         par = self.par.append(self.par[-1])
         if (invX):
->>>>>>> 0655ee75
             par = 1.0 / par
             
         z = self.depth.prepend(0.0)
