--- conflicted
+++ resolved
@@ -402,24 +402,7 @@
         #     v = remapped_model.gradient.prior.variance[0,0] + remapped_model.gradient_weight.rng(1)
         #     remapped_model.gradient.prior.variance = np.diag(np.full(remapped_model.nCells.item()-1, fill_value=v))
 
-<<<<<<< HEAD
-        # print('inv Hessian', inverse_hessian)
-
-        # if inverse_hessian.size > 1:
-        #     ih_max = inverse_hessian.max()
-        #     if ih_max < low_variance:
-        #         inverse_hessian *= (low_variance / ih_max)
-        #     elif ih_max > high_variance:
-        #         inverse_hessian *= (high_variance / ih_max)
-
-        # Proposing new parameter values
-        # This is Wm'Wm(sigma - sigma_ref)
-        # Need to have the gradient be a part of this too.
-        gradient = remapped_model.prior_derivative(order=1)
-        dprint('gradient', gradient)
-=======
         # dprint('perturbed sensitivity', diag(observation.sensitivity_matrix))
->>>>>>> 65592d05
 
         # Update the local Hessian around the current model.
         # B^-1 = H = inv(J'Wd'WdJ + Wm'Wm)
@@ -434,22 +417,7 @@
         # This is the equivalent to the full newton gradient of the deterministic objective function.
         # delta sigma = inv(J'Wd'WdJ + Wm'Wm)(J'Wd'(f(remapped) - dObserved) + Wm'Wm(sigma - sigma_ref))
         # This could be replaced with a CG solver for bigger problems like deterministic algorithms.
-<<<<<<< HEAD
-        dSigma = -dot(inverse_hessian, gradient)
-
-        mean = exp(nplog(remapped_model.values) + dSigma)
-        # print('    dSigma', dSigma, flush=True)
-        # print('    mean', mean, flush=True)
-
-        # print('    min, max variance', inverse_hessian.min(), inverse_hessian.max(), flush=True)
-
-        dprint('dSigma', exp(dSigma))
-        dprint('log values', nplog(remapped_model.values))
-        dprint('log mean', nplog(remapped_model.values) + dSigma)
-        dprint('mean', mean)
-=======
         mean = expReal(nplog(remapped_model.values) + alpha * pk)
->>>>>>> 65592d05
 
         perturbed_model = deepcopy(remapped_model)
         # Assign a proposal distribution for the parameter using the mean and variance.
