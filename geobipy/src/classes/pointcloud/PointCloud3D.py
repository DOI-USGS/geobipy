--- conflicted
+++ resolved
@@ -423,51 +423,11 @@
         self.kdtree = cKDTree(tmp)
 
 
-<<<<<<< HEAD
-    def nearest(self, x, k=1, eps=0, p=2, radius=np.inf):
-        """Obtain the k nearest neighbours
-
-        See Also
-        --------
-        See scipy.spatial.cKDTree.query for argument descriptions and return types
-
-        """
-
-        assert (not self.kdtree is None), TypeError('kdtree has not been set, use self.setKdTree()')
-        return self.kdtree.query(x, k, eps, p, distance_upper_bound=radius)
-
-
-    def mapPlot(self, dx=None, dy=None, extrapolate=None, i=None, **kwargs):
-        """ Create a map of a parameter """
-
-        cTmp = kwargs.pop('c',self.z)
-        
-        mask = kwargs.pop('mask',False)
-        
-        clip = kwargs.pop('clip',True)
-        
-        method = kwargs.pop('method', "ct").lower()             
-        
-        if method == 'ct':
-            x, y, vals = self.interpCloughTocher(cTmp, dx=dx, dy=dy, mask=mask, clip=clip, extrapolate=extrapolate, i=i)
-        elif method == 'mc':
-            x, y, vals = self.interpMinimumCurvature(cTmp, dx, dy, mask=mask, clip=clip, i=i)
-        else:
-            assert False, ValueError("method must be either 'ct' or 'mc' ")
-            
-        print(type(x), type(y))
-                                    
-        ax = cP.pcolor(vals, x, y, **kwargs)
-        cP.xlabel(cf.getNameUnits(self.x))
-        cP.ylabel(cf.getNameUnits(self.y))
-        return ax
-=======
     def summary(self, out=False):
         """ Display a summary of the 3D Point Cloud """
         msg = ("3D Point Cloud: \n"
               "Number of Points: : {} \n {} {} {}").format(self._nPoints, self.x.summary(True), self.y.summary(True), self.z.summary(True))
         return msg if out else print(msg)
->>>>>>> 0655ee75
 
 
 #    def interpRBF(self, values, nDims, dx = None, function = None, epsilon = None, smooth = None, norm = None, **kwargs):
@@ -492,12 +452,6 @@
 
 
 
-<<<<<<< HEAD
-        xc, yc, vals = interpolation.CT(dx, dy, self.bounds, tmp, vTmp , mask = mask, kdtree = kdtree, clip = clip, extrapolate=extrapolate)
-
-        x = StatArray(np.linspace(self.bounds[0], self.bounds[1], xc.size+1))
-        y = StatArray(np.linspace(self.bounds[2], self.bounds[3], yc.size+1))
-=======
     def vtkStructure(self):
         """Generates a vtk mesh structure that can be used in a vtk file.
 
@@ -505,9 +459,8 @@
         -------
         out : pyvtk.VtkData
             Vtk data structure
->>>>>>> 0655ee75
-
-        """
+        
+       """
 
         nodes = np.vstack([self.x, self.y, self.z]).T
 
@@ -557,21 +510,6 @@
 
         vtk.tofile(fileName, format=format)
         
-<<<<<<< HEAD
-        # Get the discretization
-        if (dy is None):
-            tmp = self.bounds[3]-self.bounds[2]
-            dy = 0.01 * tmp
-        assert dy > 0.0, ValueError("dy must be positive!")
-                
-        xc,yc,vals = interpolation.minimumCurvature(self.x, self.y, values, self.bounds, dx, dy, mask=mask, iterations=2000, tension=0.25, accuracy=0.01)
-        
-        x = StatArray(np.linspace(self.bounds[0], self.bounds[1], xc.size+1))
-        y = StatArray(np.linspace(self.bounds[2], self.bounds[3], yc.size+1))
-        return x, y, vals        
-=======
->>>>>>> 0655ee75
-
 
     def Bcast(self, world, root=0):
         """Broadcast a PointCloud3D using MPI 
