import matplotlib as mpl
import matplotlib.mlab as mlab
import matplotlib.pyplot as plt
import matplotlib.colors as mcolors
import pylab as py
from matplotlib.collections import LineCollection as lc
from matplotlib.patches import Circle
from matplotlib.collections import PatchCollection
import numpy as np
import numpy.ma as ma
from .fileIO import deleteFile
from ..base import Error as Err
from ..base.customFunctions import (getName, getUnits, getNameUnits, histogramEqualize, _logSomething, findFirstLastNonZeros)
from cycler import cycler
import scipy as sp

def make_colourmap(seq, cname):
    """Generate a Linear Segmented colourmap

    Generates a colourmap from the sequence given and registers the colourmap with matplotlib.

    Parameters
    ----------
    seq : array of hex colours. 
        e.g. ['#000000','#00fcfd',...]
    cname : str
        Name of the colourmap.    

    Returns
    -------
    out 
        matplotlib.colors.LinearSegmentedColormap.

    """
    nl = len(seq)
    dl = 1.0 / (len(seq))
    l = []
    for i, item in enumerate(seq):
        l.append(mcolors.hex2color(item))
        if (i < nl - 1):
            l.append((i + 1) * dl)
    l = [(0.0,) * 3, 0.0] + list(l) + [1.0, (1.0,) * 3]
    cdict = {'red': [], 'green': [], 'blue': []}
    for i, item in enumerate(l):
        if isinstance(item, float):
            r1, g1, b1 = l[i - 1]
            r2, g2, b2 = l[i + 1]
            cdict['red'].append([item, r1, r2])
            cdict['green'].append([item, g1, g2])
            cdict['blue'].append([item, b1, b2])
    myMap = mcolors.LinearSegmentedColormap(cname, cdict, 256)
    plt.register_cmap(name=cname, cmap=myMap)
    return myMap

# Define our own colour maps in hex. Gets better range and nicer visuals.
wellSeparated = [
"#3F5D7D",'#881d67','#2e8bac','#ffcf4d','#1d3915',
'#1a8bff','#00fcfd','#0f061f','#fa249d','#00198f','#c7fe1c']

make_colourmap(wellSeparated, 'wellseparated')

tatarize = [
"#000000", "#FFFF00", "#1CE6FF", "#FF34FF", "#FF4A46", "#008941", "#006FA6", "#A30059",
"#FFDBE5", "#7A4900", "#0000A6", "#63FFAC", "#B79762", "#004D43", "#8FB0FF", "#997D87",
"#5A0007", "#809693", "#FEFFE6", "#1B4400", "#4FC601", "#3B5DFF", "#4A3B53", "#FF2F80",
"#61615A", "#BA0900", "#6B7900", "#00C2A0", "#FFAA92", "#FF90C9", "#B903AA", "#D16100",
"#DDEFFF", "#000035", "#7B4F4B", "#A1C299", "#300018", "#0AA6D8", "#013349", "#00846F",
"#372101", "#FFB500", "#C2FFED", "#A079BF", "#CC0744", "#C0B9B2", "#C2FF99", "#001E09",
"#00489C", "#6F0062", "#0CBD66", "#EEC3FF", "#456D75", "#B77B68", "#7A87A1", "#788D66",
"#885578", "#FAD09F", "#FF8A9A", "#D157A0", "#BEC459", "#456648", "#0086ED", "#886F4C",
"#34362D", "#B4A8BD", "#00A6AA", "#452C2C", "#636375", "#A3C8C9", "#FF913F", "#938A81",
"#575329", "#00FECF", "#B05B6F", "#8CD0FF", "#3B9700", "#04F757", "#C8A1A1", "#1E6E00",
"#7900D7", "#A77500", "#6367A9", "#A05837", "#6B002C", "#772600", "#D790FF", "#9B9700",
"#549E79", "#FFF69F", "#201625", "#72418F", "#BC23FF", "#99ADC0", "#3A2465", "#922329",
"#5B4534", "#FDE8DC", "#404E55", "#0089A3", "#CB7E98", "#A4E804", "#324E72", "#6A3A4C"]
make_colourmap(tatarize, 'tatarize')

armytage = [
"#02a53f","#b97d87","#c1d4be","#c0bcd6","#bb8477","#8e3b06","#4ae36f","#e19585",
"#e3bbb5","#b9e6af","#e0917b","#6ad33f","#3811c6","#93d58d","#c6dec7","#ead3c6",
"#f0b98d","#08ef97","#c00fcf","#9cded6","#ead5e7","#e1ebf3","#e1c4f6","#9cd4f7"]


#==============================================
# Generate default properties for GeoBIPy
#==============================================

label_size = 12

try:
    mpl.axes.rcParams['ytick.labelsize'] = label_size
except:
    assert not Err.isIpython(), 'Please use %matplotlib inline for ipython notebook on the very first line'

myFonts = {'fontsize': 12}
# mpl.rcParams['title.labelsize'] = 14
#mpl.rcParams['xtick.labelsize'] = label_size
#mpl.rcParams['ytick.labelsize'] = label_size
mpl.rc('axes', labelsize=label_size)
mpl.rc('xtick', labelsize=label_size)
mpl.rc('ytick', labelsize=label_size)
# mpl.rc('axes', labelsize='small')

mpl.rc('lines', linewidth=2, markersize=5, markeredgewidth=2, color=wellSeparated[0])
mpl.rcParams['boxplot.flierprops.markerfacecolor'] = wellSeparated[0]
mpl.rcParams['grid.alpha'] = 0.1
mpl.rcParams['axes.prop_cycle'] = cycler('color', wellSeparated)
mpl.rcParams['image.cmap'] = 'viridis'
plt.rcParams['figure.facecolor'] = 'white'
mpl.rcParams['figure.titlesize'] = 'small'
plt.rcParams['axes.facecolor'] = 'white'
plt.rcParams['savefig.facecolor'] = 'white'
#plt.rcParams.update({'figure.autolayout': True})

def pretty(ax):
    """Make a plot with nice axes. 
    
    Removes fluff from the axes.

    Parameters
    ----------
    ax : matplotlib .Axes
        A .Axes class from for example ax = plt.subplot(111), or ax = plt.gca()
    
    """
    # Remove the plot frame lines.
    ax.spines["top"].set_visible(False)
    ax.spines["right"].set_visible(False)

    # Ensure that the axis ticks only show up on the bottom and left of the plot.
    ax.get_xaxis().tick_bottom()
    ax.get_yaxis().tick_left()


def xlabel(label, **kwargs):
    """Create an x label with default fontsizes

    Parameters
    ----------
    label : str
        The x label.    

    """
    mpl.pyplot.xlabel(label, **myFonts, **kwargs)


def ylabel(label, **kwargs):
    """Create a y label with default fontsizes

    Parameters
    ----------
    label : str
        The y label.

    """
    mpl.pyplot.ylabel(label, **myFonts, **kwargs)


def clabel(cb, label, **kwargs):
    """Create a colourbar label with default fontsizes

    Parameters
    ----------
    cb : matplotlib.colorbar.Colorbar
        A colourbar to label
    label : str
        The colourbar label

    """
    cb.ax.set_ylabel(label, **myFonts, **kwargs)


def title(label, **kwargs):
    """Create a title with default fontsizes

    Parameters
    ----------
    label : str
        The title.

    """
    mpl.pyplot.title(label, **myFonts, **kwargs)


def suptitle(label, **kwargs):
    """Create a super title above all subplots with default font sizes

    Parameters
    ----------
    label : str
        The suptitle.

    """
    mpl.pyplot.suptitle(label, **myFonts, **kwargs)


def bar(values, x=None, i=None, **kwargs):
    """Plot a bar chart.

    Plots a bar chart and auto labels it if x and values have type geobipy.StatArray

    Parameters
    ----------
    values : array_like or StatArray
        The height of each bar.
    x : array_like or StatArray, optional
        The horizontal locations of the bars
    i : sequence of ints, optional
        Plot the ith indices of values, against the ith indices of x.

    Returns
    -------
    ax
        matplotlib .Axes

    See Also
    --------
    matplotlib.pyplot.bar : For additional keyword arguments you may use.

    """

    if (i is None):
        i = np.size(values)
    if (x is None):
        x = np.arange(i)
    ax = plt.gca()
    pretty(ax)
    plt.bar(x[:i], values[:i], color=wellSeparated[0], **kwargs)
    title(getName(values))
    xlabel(getName(x))
    ylabel(getNameUnits(values))
    plt.margins(0.1, 0.1)

    return ax


def hist(counts, bins, rotate=False, flipX=False, flipY=False, trim=True, normalize=False, **kwargs):
    """Plot a histogram.

    Plot of histogram of values, if density is 1, a normal is fit to the values.
    If values is an StatArray, the axes are automatically labelled.

    Parameters
    ----------
    counts : array_like or StatArray
        Compute the histogram of these values
    bins : array_like or StatArray
        Bins of the histogram

    Other Parameters
    ----------------
    log : 'e' or float, optional
        Take the log of the colour to a base. 'e' if log = 'e', and a number e.g. log = 10.
        Values in c that are <= 0 are masked.
    xscale : str, optional
        Scale the x axis? e.g. xscale = 'linear' or 'log'.
    yscale : str, optional
        Scale the y axis? e.g. yscale = 'linear' or 'log'.

    Returns
    -------
    ax
        matplotlib .Axes

    See Also
    --------
        matplotlib.pyplot.hist : For additional keyword arguments you may use.

    """

    c = kwargs.pop('color', wellSeparated[0])
    lw = kwargs.pop('linewidth', 0.5)
    ec = kwargs.pop('edgecolor', 'k')

    ax = plt.gca()
    pretty(ax)

    if normalize:
        cnts = counts / np.trapz(counts, x = bins)
    else:
        cnts = counts

    width = np.abs(np.diff(bins))
    centres = bins[:-1] + 0.5 * (np.diff(bins))

    if (rotate):
        plt.barh(centres, cnts, height=width, align='center', color = c, linewidth = lw, edgecolor = ec, **kwargs)
        ylabel(centres.getNameUnits())
        xlabel('Frequency')
    else:
        plt.bar(centres, cnts, width=width, align='center', color = c, linewidth = lw, edgecolor = ec, **kwargs)
        xlabel(centres.getNameUnits())
        ylabel('Frequency')

    if all(counts == 0):
        trim = False
    i0 = 0
    i1 = np.size(centres) - 1
    if (trim):
        while counts[i0] == 0:
            i0 += 1
        while counts[i1] == 0:
            i1 -= 1
    if (i1 > i0):
        if (rotate):
            plt.ylim(bins[i0], bins[i1+1])
        else:
            plt.xlim(bins[i0], bins[i1+1])

    if flipX:
        ax.invert_xaxis()
        # ax.set_xlim(ax.get_xlim()[::-1])

    if flipY:
        ax.invert_yaxis()
        # ax.set_ylim(ax.get_ylim()[::-1])

    return ax


    def plotGrid(self, **kwargs):
        """Plot a set of lines contained in a line collection. """

        xscale = kwargs.pop('xscale','linear')
        yscale = kwargs.pop('yscale','linear')
        flipX = kwargs.pop('flipX',False)
        flipY = kwargs.pop('flipY',False)
        c = kwargs.pop('color', 'k')

        ax = plt.gca()
        cP.pretty(ax)
        ax.vlines(x = self.x.cellEdges, ymin=self._zMesh[0, :], ymax=self._zMesh[-1, :], **kwargs)
        segs = np.zeros([self.y.nEdges, self.x.nEdges, 2])
        segs[:, :, 0] = np.repeat(self.x.cellEdges[np.newaxis, :], self.y.nEdges, 0)
        segs[:, :, 1] = np.repeat(self.y.cellEdges[:, np.newaxis], self.x.nEdges, 1) + self.z.cellEdges

        ls = LineCollection(segs, color='k', linestyle='solid', **kwargs)
        ax.add_collection(ls)

        ax.set_xlim(self.x.displayLimits)
        dz = 0.02 * np.abs(self._zMesh.max() - self._zMesh.min())
        ax.set_ylim(self._zMesh.min() - dz, self._zMesh.max() + dz)


        plt.xscale(xscale)
        plt.yscale(yscale)
        cP.xlabel(self.x._cellCentres.getNameUnits())
        cP.ylabel(self.y._cellCentres.getNameUnits())
        
        if flipX:
            ax.invert_xaxis()
            # ax.set_xlim(ax.get_xlim()[::-1])

        if flipY:
            ax.invert_yaxis()
            # ax.set_ylim(ax.get_ylim()[::-1])


def pcolor(values, x=None, y=None, **kwargs):
    """Create a pseudocolour plot of a 2D array, Actually uses pcolormesh for speed.

    Create a colour plot of a 2D array.
    If the arrays x, y, and values are geobipy.StatArray classes, the axes can be automatically labelled.
    Can take any other matplotlib arguments and keyword arguments e.g. cmap etc.

    Parameters
    ----------
    values : array_like or StatArray
        A 2D array of colour values.
    x : 1D array_like or StatArray, optional
        Horizontal coordinates of the values edges.
    y : 1D array_like or StatArray, optional
        Vertical coordinates of the values edges.

    Other Parameters
    ----------------
    alpha : scalar or array_like, optional
        If alpha is scalar, behaves like standard matplotlib alpha and opacity is applied to entire plot
        If array_like, each pixel is given an individual alpha value.
    log : 'e' or float, optional
        Take the log of the colour to a base. 'e' if log = 'e', and a number e.g. log = 10.
        Values in c that are <= 0 are masked.
    equalize : bool, optional
        Equalize the histogram of the colourmap so that all colours have an equal amount.
    nbins : int, optional
        Number of bins to use for histogram equalization.
    xscale : str, optional
        Scale the x axis? e.g. xscale = 'linear' or 'log'
    yscale : str, optional
        Scale the y axis? e.g. yscale = 'linear' or 'log'.
    flipX : bool, optional
        Flip the X axis
    flipY : bool, optional
        Flip the Y axis
    grid : bool, optional
        Plot the grid
    noColorbar : bool, optional
<<<<<<< HEAD
        Turn off the colour bar, useful if multiple customPlots plotting routines are used on the same figure.        
    reciprocateX : bool, optional
        Take the reciprocal of the X axis before other transforms
    reciprocateY : bool, optional
        Take the reciprocal of the Y axis before other transforms    
=======
        Turn off the colour bar, useful if multiple customPlots plotting routines are used on the same figure.   
        trim : bool, optional
        Set the x and y limits to the first and last non zero values along each axis. 
    trim : bool, optional
        Set the x and y limits to the first and last non zero values along each axis.
>>>>>>> 0655ee75

    Returns
    -------
    ax
        matplotlib .Axes

    See Also
    --------
    matplotlib.pyplot.pcolormesh : For additional keyword arguments you may use.

    """

    # Set the grid colour if specified.

<<<<<<< HEAD
    log = kwargs.pop('log',False)

    xscale = kwargs.pop('xscale','linear')
    yscale = kwargs.pop('yscale','linear')
    flipX = kwargs.pop('flipX',False)
    flipY = kwargs.pop('flipY',False)
    
    cl = kwargs.pop('clabel', None)
    grid = kwargs.pop('grid', False)

    noColorBar = kwargs.pop('noColorbar', False)
    
    recX = kwargs.pop('reciprocateX', False)
    recY = kwargs.pop('reciprocateY', False)

    # Set the grid colour if specified
    c = None
    if grid:
        c = kwargs.pop('color', 'k')

    ax = plt.gca()
    pretty(ax)
=======
>>>>>>> 0655ee75

    if (x is None):
        mx = np.arange(np.size(values,1)+1)
    else:
        mx = np.asarray(x)
        if (x.size == values.shape[1]):
            mx = x.edges()
        else:
<<<<<<< HEAD
            assert x.size == values.shape[1]+1, ValueError('x must be size '+str(values.shape[1]+1)+'. Not '+str(x.size))
    if recX:
        mx = 1.0 / mx
=======
            assert x.size == values.shape[1]+1, ValueError('x must be size {}. Not {}'.format(values.shape[1]+1, x.size))
>>>>>>> 0655ee75
            
    if (y is None):
        my = np.arange(np.size(values,0)+1)
    else:
        my = np.asarray(y)
        if (y.size == values.shape[0]):
            my = y.edges()
        else:
<<<<<<< HEAD
            assert y.size == values.shape[0]+1, ValueError('y must be size '+str(values.shape[0]+1)+'. Not '+str(y.size))
    if recY:
        my = 1.0 / my
=======
            assert y.size == values.shape[0]+1, ValueError('y must be size {}. Not {}'.format(values.shape[0]+1, y.size))

    X, Y = np.meshgrid(mx, my)

    ax = pcolormesh(X, Y, values, **kwargs)

    xlabel(getNameUnits(x))
    ylabel(getNameUnits(y))

    return ax


def pcolormesh(X, Y, values, **kwargs):
    """Create a pseudocolour plot of a 2D array, Actually uses pcolormesh for speed.

    Create a colour plot of a 2D array.
    If the arrays x, y, and values are geobipy.StatArray classes, the axes can be automatically labelled.
    Can take any other matplotlib arguments and keyword arguments e.g. cmap etc.

    Parameters
    ----------
    values : array_like or StatArray
        A 2D array of colour values.
    X : 1D array_like or StatArray, optional
        Horizontal coordinates of the values edges.
    Y : 1D array_like or StatArray, optional
        Vertical coordinates of the values edges.

    Other Parameters
    ----------------
    alpha : scalar or array_like, optional
        If alpha is scalar, behaves like standard matplotlib alpha and opacity is applied to entire plot
        If array_like, each pixel is given an individual alpha value.
    log : 'e' or float, optional
        Take the log of the colour to a base. 'e' if log = 'e', and a number e.g. log = 10.
        Values in c that are <= 0 are masked.
    equalize : bool, optional
        Equalize the histogram of the colourmap so that all colours have an equal amount.
    nbins : int, optional
        Number of bins to use for histogram equalization.
    xscale : str, optional
        Scale the x axis? e.g. xscale = 'linear' or 'log'
    yscale : str, optional
        Scale the y axis? e.g. yscale = 'linear' or 'log'.
    flipX : bool, optional
        Flip the X axis
    flipY : bool, optional
        Flip the Y axis
    grid : bool, optional
        Plot the grid
    noColorbar : bool, optional
        Turn off the colour bar, useful if multiple customPlots plotting routines are used on the same figure.
    trim : bool, optional
        Set the x and y limits to the first and last non zero values along each axis.
>>>>>>> 0655ee75

    Returns
    -------
    ax
        matplotlib .Axes

    See Also
    --------
    matplotlib.pyplot.pcolormesh : For additional keyword arguments you may use.

    """

    assert np.ndim(values) == 2, ValueError('Number of dimensions must be 2')

    ax = plt.gca()
    pretty(ax)

    equalize = kwargs.pop('equalize', False)

    log = kwargs.pop('log', False)

    xscale = kwargs.pop('xscale', 'linear')
    yscale = kwargs.pop('yscale', 'linear')
    flipX = kwargs.pop('flipX', False)
    flipY = kwargs.pop('flipY', False)
    
    cl = kwargs.pop('clabel', None)
    grid = kwargs.pop('grid', False)

    noColorBar = kwargs.pop('noColorbar', False)
    trim = kwargs.pop('trim', False)

    alpha = kwargs.pop('alpha', 1.0)

    if 'edgecolor' in kwargs:
        grid = True
    if grid:
        kwargs['edgecolor'] = kwargs.pop('edgecolor', 'k')
        kwargs['linewidth'] = kwargs.pop('linewidth', 2)

    values = ma.masked_invalid(values)

    if (log):
        values, logLabel = _logSomething(values, log)

    if equalize:
        nBins = kwargs.pop('nbins', 256)
        assert nBins > 0, ValueError('nBins must be greater than zero')
        values, dummy = histogramEqualize(values, nBins=nBins)

    Zm = ma.masked_invalid(values, copy=False)

    if np.size(alpha) == 1:
        pm = ax.pcolormesh(X, Y, Zm, alpha = alpha, **kwargs)
    else:
        pm = ax.pcolormesh(X, Y, Zm, **kwargs)

    plt.xscale(xscale)
    plt.yscale(yscale)

    if trim:
        bounds = findFirstLastNonZeros(Zm)
        ax.set_xlim(X[0, bounds[1, 0]], X[0, bounds[1, 1]])
        ax.set_ylim(Y[bounds[0, 0], 0], Y[bounds[0, 1], 0])

    if (not noColorBar):
        if (equalize):
            cbar = plt.colorbar(pm,extend='both')
        else:
            cbar = plt.colorbar(pm)

        if cl is None:
            if (log):
                clabel(cbar,logLabel+getNameUnits(values))
            else:
                clabel(cbar,getNameUnits(values))
        else:
            clabel(cbar, cl)

    if grid:
        xlim = ax.get_xlim()
        dz = 0.02 * np.abs(xlim[1] - xlim[0])
        ax.set_xlim(xlim[0] - dz, xlim[1] + dz)
        ylim = ax.get_ylim()
        dz = 0.02 * np.abs(ylim[1] - ylim[0])
        ax.set_ylim(ylim[0] - dz, ylim[1] + dz)

    if flipX:
        ax.invert_xaxis()
        # ax.set_xlim(ax.get_xlim()[::-1])

    if flipY:
        ax.invert_yaxis()
        # ax.set_ylim(ax.get_ylim()[::-1])

    if np.size(alpha) > 1:
        setAlphaPerPcolormeshPixel(pm, alpha)

    return ax


def pcolor_1D(values, y=None, **kwargs):
    """Create a pseudocolour plot of an array, Actually uses pcolormesh for speed.

    Create a colour plot of an array.
    If the arrays x, y, and values are geobipy.StatArray classes, the axes can be automatically labelled.
    Can take any other matplotlib arguments and keyword arguments e.g. cmap etc.

    Parameters
    ----------
    values : array_like or StatArray
        An array of colour values.
    x : 1D array_like or StatArray
        Horizontal coordinates of the values edges.
    y : 1D array_like or StatArray, optional
        Vertical coordinates of the values edges.

    Other Parameters
    ----------------
    log : 'e' or float, optional
        Take the log of the colour to a base. 'e' if log = 'e', and a number e.g. log = 10.
        Values in c that are <= 0 are masked.
    equalize : bool, optional
        Equalize the histogram of the colourmap so that all colours have an equal amount.
    nbins : int, optional
        Number of bins to use for histogram equalization.
    xscale : str, optional
        Scale the x axis? e.g. xscale = 'linear' or 'log'
    yscale : str, optional
        Scale the y axis? e.g. yscale = 'linear' or 'log'.
    flipY : bool, optional
        Flip the Y axis
    clabel : str, optional
        colourbar label
    grid : bool, optional
        Show the grid lines
    noColorBar : bool, optional
        Turn off the colour bar, useful if multiple customPlots plotting routines are used on the same figure.        

    Returns
    -------
    ax
        matplotlib .Axes

    See Also
    --------
    matplotlib.pyplot.pcolormesh : For additional keyword arguments you may use.

    """

#    assert np.ndim(values) == 2, ValueError('Number of dimensions must be 2')

    equalize = kwargs.pop('equalize', False)

    log = kwargs.pop('log', False)
    xscale = kwargs.pop('xscale', 'linear')
    yscale = kwargs.pop('yscale', 'linear')
    
    cl = kwargs.pop('clabel', None)
    grid = kwargs.pop('grid', False)

    flipY = kwargs.pop('flipY', False)

    noColorBar = kwargs.pop('noColorbar', False)

    alpha = kwargs.pop('alpha', 1.0)

    width = kwargs.pop('width', None)


    # Set the grid colour if specified
    c = None
    if grid:
        c = kwargs.pop('color', 'k')

    # Get the figure axis
    ax = plt.gca()
    pretty(ax)

    # Set the x and y axes before meshgridding them
    if (y is None):
        my = np.arange(np.size(values)+1)
        mx = np.asarray([0.0, 0.1*(np.nanmax(my)-np.nanmin(my))])
    else:
        assert y.size == values.size+1, ValueError('y must be size '+str(values.size+1))
        #my = np.hstack([np.asarray(y), y[-1]])
        my = y
        mx = np.asarray([0.0, 0.1*(np.nanmax(y)-np.nanmin(y))])

    if not width is None:
        assert width > 0.0, ValueError("width must be positive")
        mx[1] = width

    v = ma.masked_invalid(values)
    if (log):
        v,logLabel=_logSomething(v,log)

    # Append with null values to correctly use pcolormesh
    v = np.concatenate([np.atleast_2d(np.hstack([np.asarray(v),0])), np.atleast_2d(np.zeros(v.size+1))], axis=0)

    if equalize:
        nBins = kwargs.pop('nbins',256)
        assert nBins > 0, ValueError('nBins must be greater than zero')
        v,dummy = histogramEqualize(v, nBins=nBins)

    # Zm = ma.masked_invalid(v, copy=False)

    Y, X = np.meshgrid(my, mx)

    pm = ax.pcolormesh(X, Y, v, color=c, **kwargs)

    ax.set_aspect('equal')

    if flipY:
        ax.invert_yaxis()

    plt.yscale(yscale)
    ylabel(getNameUnits(y))
    ax.get_xaxis().set_ticks([])
    
    if (not noColorBar):
        if (equalize):
            cbar = plt.colorbar(pm,extend='both')
        else:
            cbar = plt.colorbar(pm)

        if cl is None:
            if (log):
                clabel(cbar,logLabel+getNameUnits(values))
            else:
                clabel(cbar,getNameUnits(values))
        else:
            clabel(cbar, cl)
    
    if np.size(alpha) > 1:
        setAlphaPerPcolormeshPixel(pm, alpha)

    return ax


def plot(x, y, **kwargs):
    """Plot y against x

    If x and y are StatArrays, the axes are automatically labelled.

    Parameters
    ----------
    x : array_like or StatArray
        The abcissa
    y : array_like or StatArray
        The ordinate, can be upto 2 dimensions.

    Other Parameters
    ----------------
    log : 'e' or float, optional
        Take the log of the colour to a base. 'e' if log = 'e', and a number e.g. log = 10.
        Values in c that are <= 0 are masked.
    xscale : str, optional
        Scale the x axis? e.g. xscale = 'linear' or 'log'.
    yscale : str, optional
        Scale the y axis? e.g. yscale = 'linear' or 'log'.
    flipX : bool, optional
        Flip the X axis
    flipY : bool, optional
        Flip the Y axis
    labels : bool, optional
        Plot the labels? Default is True.

    Returns
    -------
    ax
        matplotlib.Axes

    See Also
    --------
        matplotlib.pyplot.plot : For additional keyword arguments you may use.

    """

    ax = kwargs.pop('ax', None)
    xscale = kwargs.pop('xscale','linear')
    yscale = kwargs.pop('yscale','linear')
    flipX = kwargs.pop('flipX',False)
    flipY = kwargs.pop('flipY',False)
    labels = kwargs.pop('labels', True)
    log = kwargs.pop('log', None)
    
    if (labels):
        xl = getNameUnits(x)
        yl = getNameUnits(y)

    tmp = y
    if (log):
        tmp, logLabel = _logSomething(y, log)
        yl = logLabel + yl

    if (ax is None):
        ax = plt.gca()
        pretty(ax)
    
    try:
        plt.plot(x, tmp, **kwargs)
    except:
        plt.plot(x, tmp.T, **kwargs)

    plt.xscale(xscale)
    plt.yscale(yscale)
    
    if (labels):
        xlabel(xl)
        ylabel(yl)
    plt.margins(0.1, 0.1)

    if flipX:
        ax.invert_xaxis()

    if flipY:
        ax.invert_yaxis()

    return ax


def scatter2D(x, c, y=None, i=None, *args, **kwargs):
    """Create a 2D scatter plot.

    Create a 2D scatter plot, if the y values are not given, the colours are used instead.
    If the arrays x, y, and c are geobipy.StatArray classes, the axes can be automatically labelled.
    Can take any other matplotlib arguments and keyword arguments e.g. markersize etc.

    Parameters
    ----------
    x : 1D array_like or StatArray
        Horizontal locations of the points to plot
    c : 1D array_like or StatArray
        Colour values of the points
    y : 1D array_like or StatArray, optional
        Vertical locations of the points to plot, if y = None, then y = c.
    i : sequence of ints, optional
        Plot a subset of x, y, c, using the indices in i.
    
    Other Parameters
    ----------------
    log : 'e' or float, optional
        Take the log of the colour to base 'e' if log = 'e', and a number e.g. log = 10.
        Values in c that are <= 0 are masked.
    equalize : bool, optional
        Equalize the histogram of the colourmap so that all colours have an equal amount.
    nbins : int, optional
        Number of bins to use for histogram equalization.
    xscale : str, optional
        Scale the x axis? e.g. xscale = 'linear' or 'log'
    yscale : str, optional
        Scale the y axis? e.g. yscale = 'linear' or 'log'.
    flipX : bool, optional
            Flip the X axis
    flipY : bool, optional
        Flip the Y axis
    noColorBar : bool, optional
        Turn off the colour bar, useful if multiple customPlots plotting routines are used on the same figure.
    
    Returns
    -------
    ax
        matplotlib .Axes

    See Also
    --------
    matplotlib.pyplot.scatter : For additional keyword arguments you may use.

    """
    
    if (i is None):
        i = np.arange(np.size(x))
        
    # Pull options from kwargs to prevent silly crashes
    log = kwargs.pop('log',False)
    equalize = kwargs.pop('equalize',False)
    xscale = kwargs.pop('xscale','linear')
    yscale = kwargs.pop('yscale','linear')
    sl = kwargs.pop('sizeLegend', None)
    noColorBar = kwargs.pop('noColorBar', False)
    
    kwargs.pop('color',None) # Remove color which could conflict with c

    #c = kwargs.pop('c',None)
    assert (not c is None), ValueError('Must specify colour with argument "c"')

    _cLabel = kwargs.pop('clabel',getNameUnits(c))
    
    c = c[i]
    xt = x[i]
    
    iNaN = np.where(~np.isnan(c))[0]
    c = c[iNaN]
    xt = xt[iNaN]

    # Did the user ask for a log colour plot?
    if (log):
        c,logLabel = _logSomething(c,log)
    # Equalize the colours?
    if equalize:
        nBins = kwargs.pop('nbins',256)
        assert nBins > 0, ValueError('nBins must be greater than zero')
        c,dummy = histogramEqualize(c, nBins=nBins)

    # Get the yAxis values
    if (y is None):
        yt = c
    else:
        yt = y[i]
        yt = yt[iNaN]

    ax = plt.gca()
    pretty(ax)
    f = plt.scatter(xt,yt, c = c, **kwargs)

    yl = getNameUnits(yt)
    if (not noColorBar):
        if (equalize):
            cbar = plt.colorbar(f,extend='both')
        else:
            cbar = plt.colorbar(f)
        if (log):
            _cLabel = logLabel + _cLabel
            if y is None:
                yl = logLabel + yl

        clabel(cbar,_cLabel)

    if ('s' in kwargs and not sl is None):
        assert (not isinstance(sl, bool)), TypeError('sizeLegend must have type int, or array_like')
        if (isinstance(sl, int)):
            tmp0 = np.nanmin(kwargs['s'])
            tmp1 = np.nanmax(kwargs['s'])
            a = np.linspace(tmp0, tmp1, sl)
        else:
            a = sl
        sizeLegend(kwargs['s'], a)
        
    plt.xscale(xscale)
    plt.yscale(yscale)
    xlabel(getNameUnits(x,'x'))
    ylabel(yl)
    plt.margins(0.1,0.1)
    plt.grid(True)
    return ax


def setAlphaPerPcolormeshPixel(pcmesh, alphaArray):
    """Set the opacity of each pixel in a pcolormesh

    Parameters
    ----------
    pcmesh : matplotlib.collections.QuadMesh
        pcolormesh object
    alphaArray : array_like
        Values per pixel each between 0 and 1.

    """    
    plt.savefig('tmp.png')
    for i, j in zip(pcmesh.get_facecolors(), alphaArray.flatten()):
        if i[3] > 0.0:
            i[3] = j  # Set the alpha value of the RGBA tuple using a

    return pcmesh


def sizeLegend(values, intervals=None, **kwargs):
    """Add a legend to a plot if the point sizes have been specified.

    If values is an StatArray, labels are generated automatically.

    Parameters
    ----------
    values : array_like or StatArray 
        The array that was used as the size (s=) in a scatter function.
    intervals : array_like, optional
        The legend will have items at each value in intervals.
    **kwargs : dict
        kwargs are applied to plt.legend.

    """

    # Scatter parameters
    a = kwargs.pop('alpha', 0.3)
    kwargs.pop('color', None)
    c = kwargs.pop('c', 'k')
    # Legend paramters
    sp = kwargs.pop('scatterpoints', 1)
    f = kwargs.pop('frameon', False)
    ls = kwargs.pop('labelspacing', 1)

    for x in intervals:
        plt.scatter([], [], c=c, alpha=a, s=x, label=str(x) + ' ' + getUnits(values))
    plt.legend(scatterpoints=sp, frameon=f, labelspacing=ls, title=getName(values), **kwargs)


def stackplot2D(x, y, labels=[], colors=tatarize, **kwargs):
    """Plot a 2D array with column elements stacked on top of each other.

    Parameters
    ----------
    x : array_like or StatArray
        The abcissa.
    y : array_like or StatArray, 2D
        The cumulative sum along the columns is taken and stacked on top of each other.

    Other Parameters
    ----------------
    labels : list of str, optional
        The labels to assign to each column.
    colors : matplotlib.colors.LinearSegmentedColormap or list of colours
        The colour used for each column.
    xscale : str, optional
        Scale the x axis? e.g. xscale = 'linear' or 'log'.
    yscale : str, optional
        Scale the y axis? e.g. yscale = 'linear' or 'log'.     

    Returns
    -------
    ax
        matplotlib .Axes

    See Also
    --------
        matplotlib.pyplot.scatterplot : For additional keyword arguments you may use.

    """

    xscale = kwargs.pop('xscale','linear')
    yscale = kwargs.pop('yscale','linear')
    ax = plt.gca()
    pretty(ax)

    plt.stackplot(x, y, labels=labels, colors=colors, **kwargs)

    if (not len(labels)==0): 
        plt.legend()

    plt.xscale(xscale)
    plt.yscale(yscale)
    xlabel(getNameUnits(x))
    ylabel(getNameUnits(y))
    plt.margins(0.1, 0.1)

    return ax


def step(x, y, **kwargs):
    """Plots y against x as a piecewise constant (step like) function.

    Parameters
    ----------
    x : array_like

    y : array_like

    flipY : bool, optional
        Flip the y axis
    xscale : str, optional
        Scale the x axis? e.g. xscale = 'linear' or 'log'
    yscale : str, optional
        Scale the y axis? e.g. yscale = 'linear' or 'log'
    flipX : bool, optional
        Flip the X axis
    flipY : bool, optional
        Flip the Y axis
    noLabels : bool, optional
        Do not plot the labels

    """
    # Must create a new parameter, so that the last layer is plotted
    ax = plt.gca()
    pretty(ax)

    
    flipX = kwargs.pop('flipX', False)
    flipY = kwargs.pop('flipY', False)
    noLabels = kwargs.pop('noLabels', False)
    xscale = kwargs.pop('xscale', 'linear')
    yscale = kwargs.pop('yscale', 'linear')

    kwargs['color'] = kwargs.pop('color', wellSeparated[3])

    plt.step(x=x, y=y, **kwargs)

    if (flipX):
        ax.invert_xaxis()
        # ax.set_xlim(ax.get_xlim()[::-1])

    if (flipY):
        ax.invert_yaxis()
        # ax.set_ylim(ax.get_ylim()[::-1])

    if (not noLabels):
        xlabel(getNameUnits(x))
        ylabel(getNameUnits(y))

    plt.xscale(xscale)
    plt.yscale(yscale)


def pause(interval):
    """Custom pause command to override matplotlib.pyplot.pause 
    which keeps the figure on top of all others when using interactve mode.

    Parameters
    ----------
    interval : float
        Pause for *interval* seconds.

    """
    
    backend = plt.rcParams['backend']
    if backend in mpl.rcsetup.interactive_bk:
        figManager = mpl._pylab_helpers.Gcf.get_active()
        if figManager is not None:
            canvas = figManager.canvas
            if canvas.figure.stale:
                canvas.draw()
            canvas.start_event_loop(interval)
            return<|MERGE_RESOLUTION|>--- conflicted
+++ resolved
@@ -395,19 +395,13 @@
     grid : bool, optional
         Plot the grid
     noColorbar : bool, optional
-<<<<<<< HEAD
         Turn off the colour bar, useful if multiple customPlots plotting routines are used on the same figure.        
     reciprocateX : bool, optional
         Take the reciprocal of the X axis before other transforms
     reciprocateY : bool, optional
         Take the reciprocal of the Y axis before other transforms    
-=======
-        Turn off the colour bar, useful if multiple customPlots plotting routines are used on the same figure.   
-        trim : bool, optional
-        Set the x and y limits to the first and last non zero values along each axis. 
     trim : bool, optional
         Set the x and y limits to the first and last non zero values along each axis.
->>>>>>> 0655ee75
 
     Returns
     -------
@@ -422,7 +416,6 @@
 
     # Set the grid colour if specified.
 
-<<<<<<< HEAD
     log = kwargs.pop('log',False)
 
     xscale = kwargs.pop('xscale','linear')
@@ -445,8 +438,6 @@
 
     ax = plt.gca()
     pretty(ax)
-=======
->>>>>>> 0655ee75
 
     if (x is None):
         mx = np.arange(np.size(values,1)+1)
@@ -455,13 +446,10 @@
         if (x.size == values.shape[1]):
             mx = x.edges()
         else:
-<<<<<<< HEAD
-            assert x.size == values.shape[1]+1, ValueError('x must be size '+str(values.shape[1]+1)+'. Not '+str(x.size))
+            assert x.size == values.shape[1]+1, ValueError('x must be size {}. Not {}'.format(values.shape[1]+1, x.size))
+
     if recX:
         mx = 1.0 / mx
-=======
-            assert x.size == values.shape[1]+1, ValueError('x must be size {}. Not {}'.format(values.shape[1]+1, x.size))
->>>>>>> 0655ee75
             
     if (y is None):
         my = np.arange(np.size(values,0)+1)
@@ -470,12 +458,10 @@
         if (y.size == values.shape[0]):
             my = y.edges()
         else:
-<<<<<<< HEAD
-            assert y.size == values.shape[0]+1, ValueError('y must be size '+str(values.shape[0]+1)+'. Not '+str(y.size))
+            assert y.size == values.shape[0]+1, ValueError('y must be size {}. Not {}'.format(values.shape[0]+1, y.size))
+
     if recY:
         my = 1.0 / my
-=======
-            assert y.size == values.shape[0]+1, ValueError('y must be size {}. Not {}'.format(values.shape[0]+1, y.size))
 
     X, Y = np.meshgrid(mx, my)
 
@@ -529,7 +515,6 @@
         Turn off the colour bar, useful if multiple customPlots plotting routines are used on the same figure.
     trim : bool, optional
         Set the x and y limits to the first and last non zero values along each axis.
->>>>>>> 0655ee75
 
     Returns
     -------
