""" @LineResults
Class to handle the HDF5 result files for a line of data.
 """
#from ..base import Error as Err
import os
import numpy as np
import numpy.ma as ma
import h5py
from ..classes.core.myObject import myObject
from ..classes.core import StatArray
from ..classes.statistics.Distribution import Distribution
from ..classes.statistics.Histogram1D import Histogram1D
from ..classes.statistics.Histogram2D import Histogram2D
from ..classes.statistics.Hitmap2D import Hitmap2D
from ..classes.mesh.RectilinearMesh1D import RectilinearMesh1D
from ..classes.mesh.TopoRectilinearMesh2D import TopoRectilinearMesh2D
from ..classes.data.dataset.FdemData import FdemData
from ..classes.data.dataset.TdemData import TdemData
from ..classes.model.Model1D import Model1D
from ..base.HDF import hdfRead
from ..base import customPlots as cP
from ..base import customFunctions as cF
import matplotlib.pyplot as plt
import matplotlib.gridspec as gridspec
from os.path import split
from ..base import fileIO as fIO
from geobipy.src.inversion.Results import Results
import progressbar

try:
    from pyvtk import VtkData, UnstructuredGrid, CellData, Scalars
except:
    pass

class LineResults(myObject):
    """ Class to define results from EMinv1D_MCMC for a line of data """
    def __init__(self, fName=None, sysPath=None, hdfFile=None):
        """ Initialize the lineResults """
        if (fName is None): return

        self._additiveError = None
        self._best = None
        self._currentData = None
        self._bestData = None
        self._bestModel = None
        self._burnedIn = None
        self._confidenceRange = None
        self.doi = None
        self._elevation = None
        self._faciesProbability = None
        self._fiducials = None
        self._hitMap = None
        self._interfaces = None
        self._interfacePosterior = None
        self._lineHitmap = None
        self._mean = None
        self._modeParameter = None
        self._nLayers = None
        self._nPoints = None
        self._nSystems = None
        self._opacity = None
        self.range = None
        self._relativeError = None
        self.sysPath = sysPath
        self._totalError = None
        self._x = None
        self._y = None
        self._z = None
        self._zPosterior = None

        self._mesh = None

        self.fName = fName
        self.line = np.float64(os.path.splitext(split(fName)[1])[0])
        self.hdfFile = None
        if (hdfFile is None): # Open the file for serial read access
            self.open()
        else:
            self.hdfFile = hdfFile


    def open(self):
        """ Check whether the file is open """
        try:
            self.hdfFile.attrs
        except:
            self.hdfFile = h5py.File(self.fName, 'r')


    def close(self):
        """ Check whether the file is open """
        if (self.hdfFile is None): return
        try:
            self.hdfFile.close()
        except:
            pass # Already closed

            
    def changeUnits(self, units='m'):
        """Change the units of the Coordinates
        
        Parameters
        ----------
        units : str
            The distance units to change to

        """
        if (units == 'km' and self.x.units != 'km'):
            self._x = self.x / 1000.0
            self._y = self.y / 1000.0
            
            self._x.units = 'km'
            self._y.units = 'km'
            

    def crossplotErrors(self, system=0, **kwargs):
        """ Create a crossplot of the relative errors against additive errors for the most probable data point, for each data point along the line """
        kwargs['marker'] = kwargs.pop('marker','o')
        kwargs['markersize'] = kwargs.pop('markersize',5)
        kwargs['markerfacecolor'] = kwargs.pop('markerfacecolor',None)
        kwargs['markeredgecolor'] = kwargs.pop('markeredgecolor','k')
        kwargs['markeredgewidth'] = kwargs.pop('markeredgewidth',1.0)
        kwargs['linestyle'] = kwargs.pop('linestyle','none')
        kwargs['linewidth'] = kwargs.pop('linewidth',0.0)

        if (self.nSystems > 1):
            r = range(self.nSystems)
            for i in r:
                fc = cP.wellSeparated[i+2]
                cP.plot(x=self.relativeError[:,i], y=self.additiveError[:,i], c=fc,
                    alpha = 0.7,label='System ' + str(i + 1), **kwargs)

            plt.legend()

        else:
            fc = cP.wellSeparated[2]
            cP.plot(x=self.relativeError, y=self.additiveError, c=fc,
                    alpha = 0.7,label='System ' + str(1), **kwargs)

        cP.xlabel(self.relativeError.getNameUnits())
        cP.ylabel(self.additiveError.getNameUnits())


    @property
    def additiveError(self):
        """ Get the Additive error of the best data points """
        if (self._additiveError is None):
            self._additiveError = self.getAttribute('Additive Error')
        return self._additiveError

    
    @property
    def additiveErrorPosteriors(self):
        return self.data.addErr.posterior


    @property
    def bestData(self):
        """ Get the best data """

        if (self._bestData is None):
            attr = self._attrTokey('best data')
            dtype = self.hdfFile[attr[0]].attrs['repr']
            if "FdemDataPoint" in dtype:
                self._bestData = FdemData().fromHdf(self.hdfFile[attr[0]])
            elif "TdemDataPoint" in dtype:
                self._bestData = TdemData().fromHdf(self.hdfFile[attr[0]], sysPath = self.sysPath)
        return self._bestData
        

    @property
    def bestParameters(self):
        """ Get the best model of the parameters """
        if (self._best is None):
            self._best = StatArray.StatArray(self.getAttribute('bestinterp'), dtype=np.float64, name=self.parameterName, units=self.parameterUnits).T
        return self._best


    @property
    def confidenceRange(self):
        """ Get the model parameter opacity using the confidence intervals """
        if (self._confidenceRange is None):
            # Read in the opacity if present
            if "confidence_range" in self.hdfFile.keys():
                self._confidenceRange = StatArray.StatArray().fromHdf(self.hdfFile['confidence_range'])
            else:
                self.computeConfidenceRange()
                
                    
        return self._confidenceRange

    
    def computeConfidenceRange(self, percent=95.0, log=10):

        s = 'percent={}, log={}'.format(percent, log)

        self._confidenceRange = StatArray.StatArray(np.zeros(self.mesh.shape), '{} {}% Confidence Range'.format(cF._logLabel(log), percent), self.parameterUnits)

        loc = 'currentmodel/par/posterior'
        a = np.asarray(self.hdfFile[loc+'/arr/data'])
        try:
            b = np.asarray(self.hdfFile[loc+'/x/data'])
        except:
            b = np.asarray(self.hdfFile[loc+'/x/x/data'])

        try:
            c = np.asarray(self.hdfFile[loc+'/y/data'])
        except:
            c = np.asarray(self.hdfFile[loc+'/y/x/data'])

        h = Hitmap2D(xBinCentres = StatArray.StatArray(b[0, :]), yBinCentres = StatArray.StatArray(c[0, :]))
        h._counts[:, :] = a[0, :, :]
        self._confidenceRange[:, 0] = h.confidenceRange(percent=percent, log=log)
        
        for i in progressbar.progressbar(range(1, self.nPoints)):
            h.x.xBinCentres = b[i, :]
            h._counts[:, :] = a[i, :, :]
            self._confidenceRange[:, i] = h.confidenceRange(percent=percent, log=log)

        self.close()
        with h5py.File(self.fName, 'a') as f:
            if 'confidence_range' in f.keys():
                self._confidenceRange.writeHdf(f, 'confidence_range')
            else:
                self._confidenceRange.toHdf(f, 'confidence_range')
            f['confidence_range'].attrs['options'] = s
        self.open()

    
    @property
    def data(self):
        """ Get the best data """

        if (self._currentData is None):
            attr = self._attrTokey('current data')
            dtype = self.hdfFile[attr[0]].attrs['repr']
            if "FdemDataPoint" in dtype:
                self._currentData = FdemData().fromHdf(self.hdfFile[attr[0]])
            elif "TdemDataPoint" in dtype:
                self._currentData = TdemData().fromHdf(self.hdfFile[attr[0]], sysPath = self.sysPath)
        return self._currentData


    def getDOI(self, percent=67.0, window=1):
        """ Get the DOI of the line depending on a percentage variance cutoff for each data point """
        #if (not self.doi is None): return

        assert window > 0, ValueError("window must be >= 1")
        assert 0.0 < percent < 100.0, ValueError("Must have 0.0 < percent < 100.0")
        p = 0.01 * (100.0 - percent)

        self.doi = StatArray.StatArray(np.zeros(self.nPoints), 'Depth of investigation', self.height.units)
        nCells = self.mesh.z.nCells - 1
        r = range(self.nPoints)
        for i in r:
            op = self.opacity[:, i]
            iC = nCells
            while op[iC] < p and iC > 0:
                iC -=1
            
            self.doi[i] = self.mesh.z.cellCentres[iC]

        self.doi = self.doi.rolling(np.mean, window)


    @property
    def elevation(self):
        """ Get the elevation of the data points """
        if (self._elevation is None):
            self._elevation = StatArray.StatArray(np.asarray(self.getAttribute('elevation')), 'Elevation', 'm')
        return self._elevation


    def extract1DModel(self, values, index=None, fiducial=None):
        """ Obtain the results for the given iD number """

        assert not (index is None and fiducial is None), Exception("Please specify either an integer index or a fiducial.")
        assert index is None or fiducial is None, Exception("Only specify either an integer index or a fiducial.")

        if not fiducial is None:
            assert fiducial in self.fiducials, ValueError("This fiducial {} is not available from this HDF5 file. The min max fids are {} to {}.".format(fiducial, self.fiducials.min(), self.fiducials.max()))
            # Get the point index
            i = self.fiducials.searchsorted(fiducial)
        else:
            i = index
            fiducial = self.fiducials[index]

        depth = self.mesh.z.cellEdges[:-1]
        parameter = values[:, i]

        return Model1D(self.mesh.z.nCells, depth=depth, parameters=parameter, hasHalfspace=False)

    
    @property
    def height(self):
        """Get the height of the observations. """
        if (self._z is None):
            self._z = self.getAttribute('z')
        return self._z


    @property
    def heightPosterior(self):
        if (self._zPosterior is None):
            self._zPosterior = self.getAttribute('height posterior')
            self._zPosterior.bins.name = 'Relative ' + self._zPosterior.bins.name
        return self._zPosterior


    @property
    def hitMap(self):
        """ Get the hitmaps for each data point """
        if (self._hitMap is None):
            self._hitMap = self.getAttribute('Hit Map', index=0)
        return self._hitMap


    @property
    def fiducials(self):
        """ Get the id numbers of the data points in the line results file """
        if (self._fiducials is None):
            try:
                self._fiducials = self.getAttribute('fiducials')
            except:
                self._fiducials = StatArray.StatArray(np.asarray(self.hdfFile.get('ids')), "fiducials")
        return self._fiducials


    def fitHitmapOverDepth(self):
        """At each depth interval in the hitmap, fit the histogram with the best number of normal distributions.

        """

        lh = self.lineHitmap
        


    def identifyPeaks(self, depths, nBins = 250, width=4, limits=None):
        """Identifies peaks in the parameter posterior for each depth in depths.

        Parameters
        ----------
        depths : array_like
            Depth intervals to identify peaks between.

        Returns
        -------

        """

        from scipy.signal import find_peaks

        assert np.size(depths) > 2, ValueError("Depths must have size > 1.")

        tmp = self.lineHitmap.intervalStatistic(axis=0, intervals = depths, statistic='sum')

        depth = np.zeros(0)
        parameter = np.zeros(0)
                       
        # # Bar = progressbar.ProgressBar()
        # # for i in Bar(range(self.nPoints)):
        for i in range(tmp.y.nCells):
            peaks, _ = find_peaks(tmp.counts[i, :],  width=width)
            values = tmp.x.cellCentres[peaks]
            if not limits is None:
                values = values[(values > limits[0]) & (values < limits[1])]
            parameter = np.hstack([parameter, values])
            depth = np.hstack([depth, np.full(values.size, fill_value=0.5*(depths[i]+depths[i+1]))])

        return np.asarray([depth, parameter]).T


    @property
    def interfaces(self):
        """ Get the layer interfaces from the layer depth histograms """
        if (self._interfaces is None):
            maxCount = self.interfacePosterior.counts.max()
            self._interfaces = StatArray.StatArray(self.interfacePosterior.counts.T / np.float64(maxCount), "interfaces", "")

        return self._interfaces


    @property
    def interfacePosterior(self):
        if (self._interfacePosterior is None):
            self._interfacePosterior = self.getAttribute('layer depth posterior')
        return self._interfacePosterior


    @property
    def lineHitmap(self):
        """ Get the model parameter opacity using the confidence intervals """
        if (self._lineHitmap is None):
            # Read in the opacity if present
            if "line_hitmap" in self.hdfFile.keys():
                self._lineHitmap = Hitmap2D().fromHdf(self.hdfFile['line_hitmap'])
            else:
                self.computeLineHitmap()
                    
        return self._lineHitmap

    
    def computeLineHitmap(self, nBins=250, log=10):

        # First get the min max of the parameter hitmaps
        x0 = np.log10(self.minParameter)
        x1 = np.log10(self.maxParameter)

        counts = self.hdfFile['currentmodel/par/posterior/arr/data']

        xBins = StatArray.StatArray(np.logspace(x0, x1, nBins+1), self.parameterName, units = self.parameterUnits)

        self._lineHitmap = Histogram2D(xBins=xBins, yBins=self.mesh.z.cellEdges)

        parameters = RectilinearMesh1D().fromHdf(self.hdfFile['currentmodel/par/posterior/x'])
                       
        # Bar = progressbar.ProgressBar()
        # for i in Bar(range(self.nPoints)):
        for i in range(self.nPoints):
            p = RectilinearMesh1D(cellEdges=parameters.cellEdges[i, :])

            pj = self._lineHitmap.x.cellIndex(p.cellCentres, clip=True)

            cTmp = counts[i, :, :]

            self._lineHitmap._counts[:, pj] += cTmp

        self.close()
        with h5py.File(self.fName, 'a') as f:
            if 'line_hitmap' in f.keys():
                self._lineHitmap.writeHdf(f, 'line_hitmap')
            else:
                self._lineHitmap.toHdf(f, 'line_hitmap')
        self.open()



    @property
    def maxParameter(self):
        """ Get the mean model of the parameters """
        tmp = np.asarray(self.hdfFile["currentmodel/par/posterior/x/x/data"][:, -1])
        return tmp.max()


    @property
    def meanParameters(self):
        if (self._mean is None):
            self._mean = StatArray.StatArray(self.getAttribute('meaninterp').T, name=self.parameterName, units=self.parameterUnits)

        return self._mean


    @property
    def mesh(self):
        """Get the 2D topo fitting rectilinear mesh. """
        
        if (self._mesh is None):
            if (self._hitMap is None):
                tmp = self.getAttribute('hitmap/y', index=0)
                try:
                    tmp = RectilinearMesh1D(cellCentres=tmp.cellCentres, edgesMin=0.0)
                except:
                    tmp = RectilinearMesh1D(cellCentres=tmp, edgesMin=0.0)
            else:
                tmp = self.hitMap.y
                try:
                    tmp = RectilinearMesh1D(cellCentres=tmp.cellCentres, edgesMin=0.0)
                except:
                    tmp = RectilinearMesh1D(cellCentres=tmp, edgesMin=0.0)

            self._mesh = TopoRectilinearMesh2D(xCentres=self.x, yCentres=self.y, zEdges=tmp.cellEdges, heightCentres=self.elevation)
        return self._mesh


    @property
    def minParameter(self):
        """ Get the mean model of the parameters """
        tmp = np.asarray(self.hdfFile["currentmodel/par/posterior/x/x/data"][:, 0])
        return tmp.min()


    @property
    def modeParameter(self):
        """ Get the model parameter opacity using the confidence intervals """
        if (self._modeParameter is None):
            # Read in the opacity if present
            if "mode_parameter" in self.hdfFile.keys():
                self._modeParameter = StatArray.StatArray().fromHdf(self.hdfFile['mode_parameter'])
            else:
                self.computeModeParameter()
                
                    
        return self._modeParameter

    def computeModeParameter(self):
       
        self._modeParameter = StatArray.StatArray(np.zeros(self.mesh.shape), self.parameterName, self.parameterUnits)

        loc = 'currentmodel/par/posterior'
        a = np.asarray(self.hdfFile[loc+'/arr/data'])
        try:
            b = np.asarray(self.hdfFile[loc+'/x/data'])
        except:
            b = np.asarray(self.hdfFile[loc+'/x/x/data'])

        try:
            c = np.asarray(self.hdfFile[loc+'/y/data'])
        except:
            c = np.asarray(self.hdfFile[loc+'/y/x/data'])

        h = Hitmap2D(xBinCentres = StatArray.StatArray(b[0, :]), yBinCentres = StatArray.StatArray(c[0, :]))
        h._counts[:, :] = a[0, :, :]
        self._modeParameter[:, 0] = h.axisMode()
        
        for i in progressbar.progressbar(range(1, self.nPoints)):
            h.x.xBinCentres = b[i, :]
            h._counts[:, :] = a[i, :, :]
            self._modeParameter[:, i] = h.axisMode()

        self.close()
        with h5py.File(self.fName, 'a') as f:
            if 'mode_parameter' in f.keys():
                self._modeParameter.writeHdf(f, 'mode_parameter')
            else:
                self._modeParameter.toHdf(f, 'mode_parameter')
        self.open()


    @property
    def nLayers(self):
        """ Get the number of layers in the best model for each data point """
        if (self._nLayers is None):
            self._nLayers = StatArray.StatArray(self.getAttribute('# Layers'), '# of Cells')
        return self._nLayers


    @property
    def nPoints(self):
        return self.fiducials.size
    

    @property
    def nSystems(self):
        """ Get the number of systems """
        if (self._nSystems is None):
            self._nSystems = self.getAttribute('# of systems')
        return self._nSystems


    @property
    def opacity(self):
        """ Get the model parameter opacity using the confidence intervals """
        if (self._opacity is None):

            high = 0.5 * (self.confidenceRange.max() - self.confidenceRange.min())

            self._opacity = StatArray.StatArray(self.confidenceRange, "Opacity", "")

            self._opacity[self._opacity > high] = high

            self._opacity = 1.0 - (self._opacity / high)
                    
        return self._opacity

    
    def computeOpacity(self, percent=95.0, multiplier=0.5, log=10):

        self.computeConfidenceRange(percent, log)

        high = multiplier * (self.confidenceRange.max() - self.confidenceRange.min())

        self._opacity = StatArray.StatArray(self.confidenceRange, "Opacity", "")
        
        self._opacity[self._opacity > high] = high

        self._opacity = 1.0 - (self._opacity / high)


    @property
    def parameterName(self):

        return self.hitMap.x.cellCentres.name


    @property
    def parameterUnits(self):

        return self.hitMap.x.cellCentres.units    

    
    def percentageParameter(self, value, depth=None, depth2=None):

        # Get the depth grid
        if (not depth is None):
            assert depth <= self.mesh.z.cellEdges[-1], 'Depth is greater than max depth '+str(self.mesh.z.cellEdges[-1])
            j = self.mesh.z.cellIndex(depth)
            k = j+1
            if (not depth2 is None):
                assert depth2 <= self.mesh.z.cellEdges[-1], 'Depth2 is greater than max depth '+str(self.mesh.z.cellEdges[-1])
                assert depth <= depth2, 'Depth2 must be >= depth'
                k = self.mesh.z.cellIndex(depth2)

        percentage = StatArray.StatArray(np.empty(self.nPoints), name="Probability of {} > {:0.2f}".format(parameterName, value), units = parameterName.units)

        if depth:
            counts = self.hdfFile['currentmodel/par/posterior/arr/data'][:, j:k, :]
            # return StatArray.StatArray(np.sum(counts[:, :, pj:]) / np.sum(counts) * 100.0, name="Probability of {} > {:0.2f}".format(self.meanParameters.name, value), units = self.meanParameters.units)
        else:
            counts = self.hdfFile['currentmodel/par/posterior/arr/data']

        parameters = RectilinearMesh1D().fromHdf(self.hdfFile['currentmodel/par/posterior/x'])
               
        Bar = progressbar.ProgressBar()
        for i in Bar(range(self.nPoints)):
            p = RectilinearMesh1D(cellEdges=parameters.cellEdges[i, :])
            pj = p.cellIndex(value)

            cTmp = counts[i, :, :]

            percentage[i] = np.sum(cTmp[:, pj:]) / cTmp.sum() * 100.0

        return percentage

        
    @property
    def relativeError(self):
        """ Get the Relative error of the best data points """
        if (self._relativeError is None):
            self._relativeError = self.getAttribute('Relative Error')
        return self._relativeError


    @property    
    def relativeErrorPosteriors(self):
        """ Get the Relative error of the best data points """
        return self.data.relErr.posterior


    def getResults(self, index=None, fiducial=None, reciprocateParameter=False):
        """ Obtain the results for the given iD number """

        assert not (index is None and fiducial is None), Exception("Please specify either an integer index or a fiducial.")
        assert index is None or fiducial is None, Exception("Only specify either an integer index or a fiducial.")

        if not fiducial is None:
            assert fiducial in self.fiducials, ValueError("This fiducial {} is not available from this HDF5 file. The min max fids are {} to {}.".format(fiducial, self.fiducials.min(), self.fiducials.max()))
            # Get the point index
            i = self._fiducials.searchsorted(fiducial)
        else:
            i = index
            fiducial = self._fiducials[index]

        hdfFile = self.hdfFile

        R = Results(reciprocateParameter=reciprocateParameter).fromHdf(hdfFile, index=i, fiducial=fiducial, sysPath=self.sysPath)

        return R
        


    @property
    def totalError(self):
        """ Get the total error of the best data points """
        if (self._totalError is None):
            self._totalError = self.getAttribute('Total Error')
        return self._totalError


    @property
    def x(self):
        """ Get the X co-ordinates (Easting) """
        if (self._x is None):
            self._x = self.getAttribute('x')
            if self._x.name in [None, '']:
                self._x.name = 'Easting'
            if self._x.units in [None, '']:
                self._x.units = 'm'
        return self._x


    @property
    def y(self):
        """ Get the Y co-ordinates (Easting) """
        if (self._y is None):
            self._y = self.getAttribute('y')

            if self._y.name in [None, '']:
                self._y.name = 'Northing'
            if self._y.units in [None, '']:
                self._y.units = 'm'
        return self._y


    def pcolorDataResidual(self, abs=False, **kwargs):
        """ Plot a channel of data as points """

        xAxis = kwargs.pop('xAxis', 'x')

        xtmp = self.mesh.getXAxis(xAxis, centres=False)

        values = self.bestData.deltaD.T

        if abs:
            values = values.abs()
        
        cP.pcolor(values, x=xtmp, y=StatArray.StatArray(np.arange(self.bestData.predictedData.shape[1]), name='Channel'), **kwargs)


    def pcolorObservedData(self, **kwargs):
        """ Plot a channel of data as points """

        xAxis = kwargs.pop('xAxis', 'x')

        xtmp = self.mesh.getXAxis(xAxis, centres=False)
        
        cP.pcolor(self.bestData.data.T, x=xtmp, y=StatArray.StatArray(np.arange(self.bestData.predictedData.shape[1]), name='Channel'), **kwargs)


    def pcolorPredictedData(self, **kwargs):
        """ Plot a channel of data as points """

        xAxis = kwargs.pop('xAxis', 'x')

        xtmp = self.mesh.getXAxis(xAxis, centres=False)
        
        cP.pcolor(self.bestData.predictedData.T, x=xtmp, y=StatArray.StatArray(np.arange(self.bestData.predictedData.shape[1]), name='Channel'), **kwargs)

    
    def plotPredictedData(self, channel=None, **kwargs):
        """ Plot a channel of the best predicted data as points """

        xAxis = kwargs.pop('xAxis', 'x')

        xtmp = self.mesh.getXAxis(xAxis, centres=True)

        if channel is None:
            channel = np.s_[:]

        cP.plot(xtmp, self.bestData.predictedData[:, channel], **kwargs)


    def plotDataElevation(self, **kwargs):
        """ Adds the data elevations to a plot """

        xAxis = kwargs.pop('xAxis', 'x')
        labels = kwargs.pop('labels', True)
        kwargs['color'] = kwargs.pop('color','k')
        kwargs['linewidth'] = kwargs.pop('linewidth',0.5)

        xtmp = self.mesh.getXAxis(xAxis, centres=False)

        cP.plot(xtmp, self.height.edges() + self.elevation.edges(), **kwargs)

        if (labels):
            cP.xlabel(xtmp.getNameUnits())
            cP.ylabel('Elevation (m)')


    def plotDataResidual(self, channel=None, abs=False, **kwargs):
        """ Plot a channel of the observed data as points """

        xAxis = kwargs.pop('xAxis', 'x')

        xtmp = self.mesh.getXAxis(xAxis, centres=True)

        if channel is None:
            channel = np.s_[:]

        values = self.bestData.deltaD[:, channel]

        if abs:
            values = values.abs()

        cP.plot(xtmp, values, **kwargs)


    def plotDoi(self, percent=67.0, window=1, **kwargs):

        self.getDOI(percent, window)
        xAxis = kwargs.pop('xAxis', 'x')
        labels = kwargs.pop('labels', True)
        kwargs['color'] = kwargs.pop('color','k')
        kwargs['linewidth'] = kwargs.pop('linewidth',0.5)

        if window == 1:
            xtmp = self.mesh.getXAxis(xAxis, centres=True)

            cP.plot(xtmp, self.elevation - self.doi, **kwargs)

        else:
            w2 = np.int(0.5 * window)
            w22 = -w2 if window % 2 == 0 else -w2-1
            
            xtmp = self.mesh.getXAxis(xAxis, centres=True)[w2-1:w22]

            cP.plot(xtmp, self.elevation[w2-1:w22] - self.doi, **kwargs)

        #if (labels):
        #    cP.xlabel(self.xPlot.getNameUnits())
        #    cP.ylabel('Elevation (m)')


    def plotElevation(self, **kwargs):

        xAxis = kwargs.pop('xAxis', 'x')
        labels = kwargs.pop('labels', True)
        kwargs['color'] = kwargs.pop('color','k')
        kwargs['linewidth'] = kwargs.pop('linewidth',0.5)

        self.mesh.plotHeight(xAxis=xAxis, **kwargs)

        # if (labels):
        #     cP.xlabel(xtmp.getNameUnits())
        #     cP.ylabel('Elevation (m)')


    def plotHeightPosteriors(self, **kwargs):
        """ Plot the horizontally stacked elevation histograms for each data point along the line """

        xAxis = kwargs.pop('xAxis', 'x')

        xtmp = self.mesh.getXAxis(xAxis)

        post = self.heightPosterior


        c = post.counts.T
        c = np.divide(c, np.max(c,0), casting='unsafe')

        ax1 = plt.subplot(111)        
        c.pcolor(xtmp, y=post.bins, noColorbar=True, **kwargs)
        
        ax2 = ax1.twinx()

        c = cP.wellSeparated[0]
        post.relativeTo.plot(xtmp.internalEdges(), c=c, ax=ax2)
        ax2.set_ylabel(ax2.get_ylabel(), color=c)
        ax2.tick_params(axis='y', labelcolor=c)

        cP.title('Data height posterior distributions')


    def plotHighlightedObservationLocations(self, iDs, **kwargs):

        labels = kwargs.pop('labels', True)
        kwargs['marker'] = kwargs.pop('marker','*') # Downward pointing arrow
        kwargs['color'] = kwargs.pop('color',cP.wellSeparated[1])
        kwargs['linestyle'] = kwargs.pop('linestyle','none')
        kwargs['markeredgecolor'] = kwargs.pop('markeredgecolor','k')
        kwargs['markeredgewidth'] = kwargs.pop('markeredgewidth','0.1')
        xAxis = kwargs.pop('xAxis', 'x')

        xtmp = self.mesh.getXAxis(xAxis)

        i = self.fiducials.searchsorted(iDs)

        tmp = self.height.reshape(self.height.size) + self.elevation

        plt.plot(xtmp[i], tmp[i], **kwargs)

        if (labels):
            cP.xlabel(xtmp.getNameUnits())
            cP.ylabel('Elevation (m)')


    def plotKlayers(self, **kwargs):
        """ Plot the number of layers in the best model for each data point """
        xAxis = kwargs.pop('xAxis', 'x')
        kwargs['marker'] = kwargs.pop('marker','o')
        kwargs['markeredgecolor'] = kwargs.pop('markeredgecolor','k')
        kwargs['markeredgewidth'] = kwargs.pop('markeredgewidth', 1.0)
        kwargs['linestyle'] = kwargs.pop('linestyle','none')

        xtmp = self.mesh.getXAxis(xAxis)
        self.nLayers.plot(xtmp, **kwargs)
        # cP.ylabel(self.nLayers.getNameUnits())
        cP.title('# of Layers in Best Model')


    def plotKlayersPosteriors(self, **kwargs):
        """ Plot the horizontally stacked elevation histograms for each data point along the line """

        post = self.getAttribute('layer posterior')

        xAxis = kwargs.pop('xAxis', 'x')

        xtmp = self.mesh.getXAxis(xAxis)

        c = post.counts.T
        c = np.divide(c, np.max(c,0), casting='unsafe')
        ax = c.pcolor(xtmp, y=post.binCentres[0, :], **kwargs)
        cP.title('# of Layers posterior distributions')


    def plotAdditiveError(self, **kwargs):
        """ Plot the relative errors of the data """
        xAxis = kwargs.pop('xAxis', 'x')
        m = kwargs.pop('marker','o')
        ms = kwargs.pop('markersize',5)
        mfc = kwargs.pop('markerfacecolor',None)
        mec = kwargs.pop('markeredgecolor','k')
        mew = kwargs.pop('markeredgewidth',1.0)
        ls = kwargs.pop('linestyle','-')
        lw = kwargs.pop('linewidth',1.0)

        xtmp = self.mesh.getXAxis(xAxis, centres=True)

        if (self.nSystems > 1):
            r = range(self.nSystems)
            for i in r:
                fc = cP.wellSeparated[i+2]
                cP.plot(xtmp, y=self.additiveError[:,i],
                    marker=m,markersize=ms,markerfacecolor=mfc,markeredgecolor=mec,markeredgewidth=mew,
                    linestyle=ls,linewidth=lw,c=fc,
                    alpha = 0.7,label='System ' + str(i + 1), **kwargs)
            plt.legend()
        else:
            fc = cP.wellSeparated[2]
            cP.plot(xtmp, y=self.additiveError,
                    marker=m,markersize=ms,markerfacecolor=mfc,markeredgecolor=mec,markeredgewidth=mew,
                    linestyle=ls,linewidth=lw,c=fc,
                    alpha = 0.7,label='System ' + str(1), **kwargs)

        # cP.xlabel(xtmp.getNameUnits())
        # cP.ylabel(self.additiveError.getNameUnits())
        


    def plotAdditiveErrorPosteriors(self, system=0, **kwargs):
        """ Plot the distributions of additive errors as an image for all data points in the line """

        xAxis = kwargs.pop('xAxis', 'x')

        xtmp = self.mesh.getXAxis(xAxis)

        if self.nSystems > 1:
            post = self.additiveErrorPosteriors[system]
        else:
            post = self.additiveErrorPosteriors

        c = post.counts.T
        c = np.divide(c, np.max(c, 0), casting='unsafe')

        if post.isRelative:
            if np.all(post.relativeTo == post.relativeTo[0]):
                y = post.binCentres + post.relativeTo[0]
            else:
                stuff = 2
        else:
            y = post.binCentres[0, :]
        c.pcolor(xtmp, y=y, **kwargs)
        cP.title('Additive error posterior distributions for system {}'.format(system))


    def plotError2DJointProbabilityDistribution(self, datapoint, system=0, **kwargs):
        """ For a given datapoint, obtains the posterior distributions of relative and additive error and creates the 2D joint probability distribution """

        # Read in the histogram of relative error for the data point
        rel = self.getAttribute('Relative error histogram', index=datapoint)
        # Read in the histogram of additive error for the data point
        add = self.getAttribute('Additive error histogram', index=datapoint)

        joint = Histogram2D()
        joint.create2DjointProbabilityDistribution(rel[system],add[system])

        joint.pcolor(**kwargs)


    def plotInterfaces(self, cut=0.0, **kwargs):
        """ Plot a cross section of the layer depth histograms. Truncation is optional. """

        kwargs['noColorbar'] = kwargs.pop('noColorbar', True)

        self.plotXsection(values=self.interfaces, **kwargs)
        


    def plotObservedData(self, channel=None, **kwargs):
        """ Plot a channel of the observed data as points """

        xAxis = kwargs.pop('xAxis', 'x')

        xtmp = self.mesh.getXAxis(xAxis, centres=True)

        if channel is None:
            channel = np.s_[:]

        cP.plot(xtmp, self.bestData.data[:, channel], **kwargs)


    def plotOpacity(self, **kwargs):
        """ Plot the opacity """
        self.plotXsection(values = self.opacity, **kwargs)


    def plotRelativeErrorPosteriors(self, system=0, **kwargs):
        """ Plot the distributions of relative errors as an image for all data points in the line """

        xAxis = kwargs.pop('xAxis', 'x')

        xtmp = self.mesh.getXAxis(xAxis)

        if self.nSystems > 1:
            post = self.relativeErrorPosteriors[system]
        else:
            post = self.relativeErrorPosteriors

        c = post.counts.T
        c = np.divide(c, np.max(c,0), casting='unsafe')

        if post.isRelative:
            if np.all(post.relativeTo == post.relativeTo[0]):
                y = post.binCentres + post.relativeTo[0]
            else:
                stuff = 2
        else:
            y = post.binCentres[0, :]
        c.pcolor(xtmp, y=y, **kwargs)

        cP.title('Relative error posterior distributions for system {}'.format(system))


    def plotRelativeError(self, **kwargs):
        """ Plot the relative errors of the data """

        xAxis = kwargs.pop('xAxis', 'x')
        kwargs['marker'] = kwargs.pop('marker','o')
        kwargs['markersize'] = kwargs.pop('markersize',5)
        kwargs['markerfacecolor'] = kwargs.pop('markerfacecolor',None)
        kwargs['markeredgecolor'] = kwargs.pop('markeredgecolor','k')
        kwargs['markeredgewidth'] = kwargs.pop('markeredgewidth',1.0)
        kwargs['linestyle'] = kwargs.pop('linestyle','-')
        kwargs['linewidth'] = kwargs.pop('linewidth',1.0)

        xtmp = self.mesh.getXAxis(xAxis)

        if (self.nSystems > 1):
            r = range(self.nSystems)
            for i in r:
                kwargs['c'] = cP.wellSeparated[i+2]
                self.relativeError[:, i].plot(xtmp,
                    alpha = 0.7, label='System {}'.format(i + 1), **kwargs)
            plt.legend()
        else:
            kwargs['c'] = cP.wellSeparated[2]
            self.relativeError.plot(xtmp,
                    alpha = 0.7, label='System {}'.format(1), **kwargs)


    def plotTotalError(self, channel, **kwargs):
        """ Plot the relative errors of the data """


        xAxis = kwargs.pop('xAxis', 'x')

        kwargs['marker'] = kwargs.pop('marker','o')
        kwargs['markersize'] = kwargs.pop('markersize',5)
        kwargs['markerfacecolor'] = kwargs.pop('markerfacecolor',None)
        kwargs['markeredgecolor'] = kwargs.pop('markeredgecolor','k')
        kwargs['markeredgewidth'] = kwargs.pop('markeredgewidth',1.0)
        kwargs['linestyle'] = kwargs.pop('linestyle','-')
        kwargs['linewidth'] = kwargs.pop('linewidth',1.0)

        xtmp = self.mesh.getXAxis(xAxis)

#        if (self.nSystems > 1):
#            r = range(self.nSystems)
#            for i in r:
#                fc = cP.wellSeparated[i+2]
#                cP.plot(x=self.xPlot, y=self.additiveError[:,i],
#                    marker=m,markersize=ms,markerfacecolor=mfc,markeredgecolor=mec,markeredgewidth=mew,
#                    linestyle=ls,linewidth=lw,c=fc,
#                    alpha = 0.7,label='System ' + str(i + 1), **kwargs)
#        else:
        fc = cP.wellSeparated[2]
        self.totalError[:,channel].plot(xtmp,
                alpha = 0.7, label='Channel ' + str(channel), **kwargs)

#        cP.xlabel(self.xPlot.getNameUnits())
#        cP.ylabel(self.additiveError.getNameUnits())
#        plt.legend()


    def plotTotalErrorDistributions(self, channel=0, nBins=100, **kwargs):
        """ Plot the distributions of relative errors as an image for all data points in the line """
        self.setAlonglineAxis(self.plotAgainst)

        H = Histogram1D(values=np.log10(self.totalError[:,channel]),nBins=nBins)

        H.plot(**kwargs)

#        if self.nSystems > 1:
#            c = tmp[system].counts.T
#            c = np.divide(c, np.max(c,0), casting='unsafe')
#            c.pcolor(x=self.xPlot, y=tmp[system].bins, **kwargs)
#            cP.title('Relative error posterior distributions for system '+str(system))
#        else:
#            c = tmp.counts.T
#            c = np.divide(c, np.max(c,0), casting='unsafe')
#            c.pcolor(x=self.xPlot, y=tmp.bins, **kwargs)
#            cP.title('Relative error posterior distributions')

    def histogram(self, nBins, depth1 = None, depth2 = None, reciprocateParameter = False, bestModel = False, **kwargs):
        """ Compute a histogram of the model, optionally show the histogram for given depth ranges instead """

        if (depth1 is None):
            depth1 = np.maximum(self.mesh.z.cellEdges[0], 0.0)
        if (depth2 is None):
            depth2 = self.mesh.z.cellEdges[-1]

        maxDepth = self.mesh.z.cellEdges[-1]

        # Ensure order in depth values
        if (depth1 > depth2):
            tmp = depth2
            depth2 = depth1
            depth1 = tmp

        # Don't need to check for depth being shallower than self.mesh.y.cellEdges[0] since the sortedsearch will return 0
        assert depth1 <= maxDepth, ValueError('Depth1 is greater than max depth {}'.format(maxDepth))
        assert depth2 <= maxDepth, ValueError('Depth2 is greater than max depth {}'.format(maxDepth))

        cell1 = self.mesh.z.cellIndex(depth1, clip=True)
        cell2 = self.mesh.z.cellIndex(depth2, clip=True)

        if (bestModel):
            model = self.bestParameters
            title = 'Best model values between {:.3f} m and {:.3f} m depth'.format(depth1, depth2)
        else:
            model = self.meanParameters
            title = 'Mean model values between {:.3f} m and {:.3f} m depth'.format(depth1, depth2)

        vals = model[:, cell1:cell2+1].deepcopy()

        log = kwargs.pop('log',False)

        if (reciprocateParameter):
            i = np.where(vals > 0.0)[0]
            vals[i] = 1.0 / vals[i]
            name = 'Resistivity'
            units = '$\Omega m$'
        else:
            name = 'Conductivity'
            units = '$Sm^{-1}$'

        if (log):
            vals, logLabel = cF._log(vals,log)
            name = logLabel + name
        binEdges = StatArray.StatArray(np.linspace(np.nanmin(vals), np.nanmax(vals), nBins+1), name, units)

        h = Histogram1D(bins = binEdges)
        h.update(vals)
        h.plot(**kwargs)
        cP.title(title)

    
    def parameterHistogram(self, nBins, depth = None, depth2 = None, log=None):
        """ Compute a histogram of all the parameter values, optionally show the histogram for given depth ranges instead """

        # Get the depth grid
        if (not depth is None):
            assert depth <= self.mesh.z.cellEdges[-1], 'Depth is greater than max depth '+str(self.mesh.z.cellEdges[-1])
            j = self.mesh.z.cellIndex(depth)
            k = j+1
            if (not depth2 is None):
                assert depth2 <= self.mesh.z.cellEdges[-1], 'Depth2 is greater than max depth '+str(self.mesh.z.cellEdges[-1])
                assert depth <= depth2, 'Depth2 must be >= depth'
                k = self.mesh.z.cellIndex(depth2)

        # First get the min max of the parameter hitmaps
        x0 = np.log10(self.minParameter)
        x1 = np.log10(self.maxParameter)

        if depth:
            counts = self.hdfFile['currentmodel/par/posterior/arr/data'][:, j:k, :]
            # return StatArray.StatArray(np.sum(counts[:, :, pj:]) / np.sum(counts) * 100.0, name="Probability of {} > {:0.2f}".format(self.meanParameters.name, value), units = self.meanParameters.units)
        else:
            counts = self.hdfFile['currentmodel/par/posterior/arr/data']

        parameters = RectilinearMesh1D().fromHdf(self.hdfFile['currentmodel/par/posterior/x'])

        bins = StatArray.StatArray(np.logspace(x0, x1, nBins), self.parameterName, units = self.parameterUnits)

        out = Histogram1D(bins=bins, log=log)

                       
        # Bar = progressbar.ProgressBar()
        # for i in Bar(range(self.nPoints)):
        for i in range(self.nPoints):
            p = RectilinearMesh1D(cellEdges=parameters.cellEdges[i, :])

            pj = out.cellIndex(p.cellCentres, clip=True)

            cTmp = counts[i, :, :]

            out.counts[pj] += np.sum(cTmp, axis=0)

        return out


    def plotBestModel(self, reciprocateParameter = False, useVariance=True, **kwargs):

        values = self.bestParameters
        if (reciprocateParameter):
            values = 1.0 / values
            values.name = 'Resistivity'
            values.units = '$\Omega m$'

        return self.plotXsection(values = values, useVariance = useVariance, **kwargs)


    def plotMeanModel(self, reciprocateParameter = False, useVariance=True, **kwargs):

        values = self.meanParameters
        if (reciprocateParameter):
            values = 1.0 / values
            values.name = 'Resistivity'
            values.units = '$\Omega m$'

        return self.plotXsection(values = values, useVariance = useVariance, **kwargs)


    def plotModeModel(self, reciprocateParameter = False, useVariance=True, **kwargs):

        values = self.modeParameter
        if (reciprocateParameter):
            values = 1.0 / values
            values.name = 'Resistivity'
            values.units = '$\Omega m$'

        return self.plotXsection(values = values, useVariance = useVariance, **kwargs)


    def plotXsection(self, values, useVariance=False, **kwargs):
        """ Plot a cross-section of the parameters """

        if useVariance:
            kwargs['alpha'] = self.opacity
    
        ax, pm = self.mesh.pcolor(values = values, **kwargs)


    def plotFacies(self, mean, var, volFrac, percent=67.0, ylim=None):
        """ Plot a cross-section of the parameters """

        assert False, ValueError('Double check this')

        self.setAlonglineAxis(self.plotAgainst)
        zGrd = self.zGrid

        a = np.zeros([zGrd.size, self.nPoints + 1],order = 'F')  # Transparency amounts
        a[:, 1:] = self.opacity

        self._getX_pmesh(zGrd.size)
        self._getZ_pmesh(zGrd)

        c = np.zeros(self._xMesh.shape, order = 'F')  # Colour value of each cell
        c[:-1, 0] = np.nan
        c[:-1, -1] = np.nan
        c[-1, :] = np.nan

        self.assignFacies(mean, var, volFrac)
        c[:-1, 1:-1] = self.facies

        # Mask the Nans in the colorMap
        cm = ma.masked_invalid(c)

        # Get the "depth of investigation"
        self.getDOI(percent)

        ax = plt.gca()
        cP.pretty(ax)
        p = ax.pcolormesh(self._xMesh, self._zMesh, cm)
        cb = plt.colorbar(p, ax=ax)
        plt.plot(self.xPlot, self.elevation, color='k')
        if (self.z is None):
            self.z = np.asarray(self.getAttribute('z'))
        plt.plot(self.xPlot, self.z.reshape(self.z.size) + self.elevation, color='k')

        plt.plot(self.xPlot, self.elevation - self.doi, color='k', linestyle='-', alpha=0.7, linewidth=1)

        plt.savefig('myfig.png')
        for i, j in zip(p.get_facecolors(), a.flatten()):
            i[3] = j  # Set the alpha value of the RGBA tuple using m2
        fIO.deleteFile('myfig.png')

        if (not ylim is None):
            plt.ylim(ylim)

        cP.xlabel(self.xPlot.getNameUnits())
        cP.ylabel('Elevation (m)')
        cP.clabel(cb, 'Facies')


    @property
    def faciesProbability(self):
        """ Assign facies to the parameter model given the pdfs of each facies
        mean:    :Means of the normal distributions for each facies
        var:     :Variance of the normal distributions for each facies
        volFrac: :Volume fraction of each facies
        """

        if self._faciesProbability is None:
            assert 'facies_probability' in self.hdfFile.keys(), Exception("Facies probabilities need computing, use LineResults.computeFaciesProbability()")
            self._faciesProbability = StatArray.StatArray().fromHdf(self.hdfFile['facies_probability'])

        return self._faciesProbability

    
    def computeFaciesProbability(self, fractions, distributions, reciprocateParameter=False, log=None):

        print("Computing facies probabilities. This can take a while. \nOnce you have done this, and you no longer need to change the input parameters, simply use LineResults.faciesProbability to access.")

        nFacies = np.size(distributions)

        self._faciesProbability = StatArray.StatArray(np.empty([nFacies, self.hitMap.y.nCells, self.nPoints]), name='Probability')

        counts = self.hdfFile['currentmodel/par/posterior/arr/data']
        parameters = RectilinearMesh1D().fromHdf(self.hdfFile['currentmodel/par/posterior/x'])

        hm = self.getAttribute('hit map', index=0)

        Bar = progressbar.ProgressBar()
        for i in Bar(range(self.nPoints)):
            hm._counts = counts[i, :, :]
            hm._x = RectilinearMesh1D(cellEdges=parameters.cellEdges[i, :])
<<<<<<< HEAD
            self._faciesProbability[:, :, i] = hm.marginalProbability(fractions, distributions, axis=0, reciprocate=reciprocateParameter, log=log)
=======
            self._faciesProbability[:, i, :] = hm.marginalProbability(fractions, distributions, axis=0, reciprocateParameter=reciprocateParameter, log=log)
>>>>>>> 35572f80

        
        self.close()
        with h5py.File(self.fName, 'a') as f:
            if 'facies_probability' in f.keys():
                del f['facies_probability']
            else:
                self._faciesProbability.toHdf(f, 'facies_probability')
        self.open()

    


    def mostProbableFacies(self):

        out = np.argmax(self.faciesProbability, axis=0)
    
        out.name = "Most Probable Facies"
        return out


    def plotDataPointResults(self, fiducial):
        """ Plot the geobipy results for the given data point """
        R = self.getResults(fiducial=fiducial)
        R.initFigure(forcePlot=True)
        R.plot(forcePlot=True)

    
    def plotSummary(self, data, fiducial, **kwargs):

        R = self.getResults(fiducial=fiducial)

        cWidth = 3
        
        nCols = 15 + (3 * R.nSystems) + 1

        gs = gridspec.GridSpec(18, nCols)
        gs.update(wspace=20.0, hspace=20.0)
        ax = [None]*(7+(2*R.nSystems))

        ax[0] = plt.subplot(gs[:3, :nCols - 10 - (R.nSystems * 3)]) # Data misfit vs iteration
        R._plotMisfitVsIteration(markersize=1, marker='.',)


        ax[1] = plt.subplot(gs[3:6, :nCols - 10 - (R.nSystems * 3)]) # Histogram of # of layers
        R._plotNumberOfLayersPosterior()


        ax[2] = plt.subplot(gs[6:12, :nCols - 13]) # Site Map
        data.scatter2D(c='k', s=1)
        line = data.getLine(line=self.line)
        line.scatter2D(c='cyan')
        cP.plot(R.bestDataPoint.x, R.bestDataPoint.y, color='r', marker='o')


        ax[3] = plt.subplot(gs[6:12, nCols - 13:nCols - 10]) # Data Point
        R._plotObservedPredictedData()
        plt.title('')


        ax[4] = plt.subplot(gs[:12, nCols - 10: nCols - 4]) # Hitmap
        R._plotHitmapPosterior()


        ax[5] = plt.subplot(gs[:12, nCols - 4: nCols-1]) # Interface histogram
        R._plotLayerDepthPosterior()


        ax[6] = plt.subplot(gs[12:, :]) # cross section
        self.plotXsection(**kwargs)


        for i in range(R.nSystems):

            j0 = nCols - 10 - (R.nSystems* 3) + (i * 3)
            j1 = j0 + 3

            ax[7+(2*i)] = plt.subplot(gs[:3, j0:j1])
            R._plotRelativeErrorPosterior(system=i)
            cP.title('System ' + str(i + 1))

            # Update the histogram of additive data errors
            ax[7+(2*i)-1] = plt.subplot(gs[3:6, j0:j1])
            # ax= plt.subplot(self.gs[3:6, 2 * self.nSystemstems + j])
            R._plotAdditiveErrorPosterior(system=i)



    def toVtk(self, fileName, format='binary'):
        """Write the parameter cross-section to an unstructured grid vtk file 
        
        Parameters
        ----------
        fileName : str
            Filename to save to.
        format : str, optional
            "ascii" or "binary" format. Ascii is readable, binary is not but results in smaller files.

        """
        a = self.bestParameters.T
        b = self.meanParameters.T
        c = self.interfaces().T

        d = StatArray.StatArray(1.0 / a, "Best Conductivity", "$\fraq{S}{m}$")
        e = StatArray.StatArray(1.0 / b, "Mean Conductivity", "$\fraq{S}{m}$")

        self.mesh.toVTK(fileName, format=format, cellData=[a, b, c, d, e])
        

    def getAttribute(self, attribute, iDs = None, index=None, **kwargs):
        """ Gets an attribute from the line results file """
        assert (not attribute is None), "Please specify an attribute: \n"+self.possibleAttributes()

        old = False
        if (old):
            keys = self._attrTokeyOld(attribute)
        else:
            keys = self._attrTokey(attribute)

        if (iDs is None):
            iDs = ['/']

        return hdfRead.readKeyFromFile(self.hdfFile, self.fName, iDs, keys, index=index, **kwargs)


    def _attrTokey(self, attributes):
        """ Takes an easy to remember user attribute and converts to the tag in the HDF file """
        if (isinstance(attributes, str)):
            attributes = [attributes]
        res = []
        nSys= None
        for attr in attributes:
            low = attr.lower()
            if (low == 'iteration #'):
                res.append('i')
            elif (low == '# of markov chains'):
                res.append('nmc')
            elif (low == 'burned in'):
                res.append('burnedin')
            elif (low == 'burn in #'):
                res.append('iburn')
            elif (low == 'data multiplier'):
                res.append('multiplier')
            elif (low == 'height posterior'):
                res.append('currentdatapoint/z/posterior')
            elif (low == 'fiducials'):
                res.append('fiducials')
            elif (low == 'layer posterior'):
                res.append('currentmodel/nCells/posterior')
            elif (low == 'layer depth posterior'):
                res.append('currentmodel/depth/posterior')
            elif (low == 'best data'):
                res.append('bestd')
            elif (low == 'x'):
                res.append('bestd/x')
            elif (low == 'y'):
                res.append('bestd/y')
            elif (low == 'z'):
                res.append('bestd/z')
            elif (low == 'elevation'):
                res.append('bestd/e')
            elif (low == 'observed data'):
                res.append('bestd/d')
            elif (low == 'predicted data'):
                res.append('bestd/p')
            elif (low == 'total error'):
                res.append('bestd/s')
            elif (low == '# of systems'):
                res.append('nsystems')
            elif (low == 'additive error'):
                res.append('bestd/addErr')
            elif (low == 'relative error'):
                res.append('bestd/relErr')
            elif (low == 'best model'):
                res.append('bestmodel')
            elif (low == 'meaninterp'):
                res.append('meaninterp')
            elif (low == 'bestinterp'):
                res.append('bestinterp')
            elif (low == 'opacityinterp'):
                res.append('opacityinterp')
            elif (low == '# layers'):
                res.append('bestmodel/nCells')
            elif (low == 'current data'):
                res.append('currentdatapoint')
            elif (low == 'hit map'):
                res.append('currentmodel/par/posterior')
            elif (low == 'hitmap/y'):
                res.append('currentmodel/par/posterior/y')
            elif (low == 'doi'):
                res.append('doi')
            elif (low == 'data misfit'):
                res.append('phids')
            elif (low == 'relative error posterior'):
                if (nSys is None): nSys = hdfRead.readKeyFromFile(self.hdfFile, self.fName, '/','nsystems')
                for i in range(nSys):
                    res.append('currentdatapoint/relErr/posterior' +str(i))
            elif (low == 'additive error posterior'):
                if (nSys is None): nSys = hdfRead.readKeyFromFile(self.hdfFile, self.fName, '/','nsystems')
                for i in range(nSys):
                    res.append('currentdatapoint/addErr/posterior' +str(i))
            elif (low == 'inversion time'):
                res.append('invtime')
            elif (low == 'saving time'):
                res.append('savetime')
            else:
                assert False, self.possibleAttributes(attr)
        return res


    def possibleAttributes(self, askedFor=""):
        print("====================================================\n"+
              "Incorrect attribute requested " + askedFor + "\n" +
              "====================================================\n"+
              "Possible Attribute options to read in \n" +
              "iteration # \n" +
              "# of markov chains \n" +
              "burned in\n" +
              "burn in # \n" +
              "data multiplier \n" +
              "layer posterior \n" +
              "height posterior \n" +
              "layer depth posterior \n" +
              "best data \n" +
              "fiducials" +
              "x\n" +
              "y\n" +
              "z\n" +
              "elevation\n" +
              "observed data" +
              "predicted data" +
              "total error" +
              "# of systems\n" +
              "relative error\n" +
              "best model \n" +
              "# layers \n" +
              "current data \n" +
              "hit map \n" +
              "doi \n"+
              "data misfit \n" +
              "relative error posterior\n" +
              "additive error posterior\n" +
              "inversion time\n" +
              "saving time\n"+
              "====================================================\n")


    def createHdf(self, hdfFile, fiducials, results):
        """ Create the hdf group metadata in file
        parent: HDF object to create a group inside
        myName: Name of the group
        """

        self.hdfFile = hdfFile

        nPoints = fiducials.size
        self._fiducials = StatArray.StatArray(np.sort(fiducials), "fiducials")

        # Initialize and write the attributes that won't change
        # hdfFile.create_dataset('ids',data=self.fiducials)
        self.fiducials.createHdf(hdfFile, 'fiducials')
        self.fiducials.writeHdf(hdfFile, 'fiducials')
        hdfFile.create_dataset('iplot', data=results.iPlot)
        hdfFile.create_dataset('plotme', data=results.plotMe)
        hdfFile.create_dataset('reciprocateParameter', data=results.reciprocateParameter)

        if not results.limits is None:
            hdfFile.create_dataset('limits', data=results.limits)
        hdfFile.create_dataset('nmc', data=results.nMC)
        hdfFile.create_dataset('nsystems', data=results.nSystems)
        results.ratex.toHdf(hdfFile,'ratex')
#        hdfFile.create_dataset('ratex', [results.ratex.size], dtype=results.ratex.dtype)
#        hdfFile['ratex'][:] = results.ratex


        # Initialize the attributes that will be written later
        hdfFile.create_dataset('i', shape=[nPoints], dtype=results.i.dtype, fillvalue=np.nan)
        hdfFile.create_dataset('iburn', shape=[nPoints], dtype=results.iBurn.dtype, fillvalue=np.nan)
        hdfFile.create_dataset('burnedin', shape=[nPoints], dtype=type(results.burnedIn))
        hdfFile.create_dataset('doi',  shape=[nPoints], dtype=results.doi.dtype, fillvalue=np.nan)
        hdfFile.create_dataset('multiplier',  shape=[nPoints], dtype=results.multiplier.dtype, fillvalue=np.nan)
        hdfFile.create_dataset('invtime',  shape=[nPoints], dtype=float, fillvalue=np.nan)
        hdfFile.create_dataset('savetime',  shape=[nPoints], dtype=float, fillvalue=np.nan)

        results.meanInterp.createHdf(hdfFile,'meaninterp', nRepeats=nPoints, fillvalue=np.nan)
        results.bestInterp.createHdf(hdfFile,'bestinterp', nRepeats=nPoints, fillvalue=np.nan)
        results.opacityInterp.createHdf(hdfFile,'opacityinterp',nRepeats=nPoints, fillvalue=np.nan)
#        hdfFile.create_dataset('opacityinterp', [nPoints,nz], dtype=np.float64)
        
        results.rate.createHdf(hdfFile,'rate',nRepeats=nPoints, fillvalue=np.nan)
#        hdfFile.create_dataset('rate', [nPoints,results.rate.size], dtype=results.rate.dtype)
        results.PhiDs.createHdf(hdfFile,'phids',nRepeats=nPoints, fillvalue=np.nan)
        #hdfFile.create_dataset('phids', [nPoints,results.PhiDs.size], dtype=results.PhiDs.dtype)

        # Create the layer histogram
        # results.kHist.createHdf(hdfFile,'khist',nRepeats=nPoints, fillvalue=np.nan)

        # Create the Elevation histogram
        # results.DzHist.createHdf(hdfFile,'dzhist',nRepeats=nPoints, fillvalue=np.nan)

        # Create the Interface histogram
        # results.MzHist.createHdf(hdfFile,'mzhist',nRepeats=nPoints, fillvalue=np.nan)

        # Add the relative and additive errors
        # for i in range(results.nSystems):
            # results.relErr[i].createHdf(hdfFile,"relerr"+str(i),nRepeats=nPoints, fillvalue=np.nan)
            # results.addErr[i].createHdf(hdfFile,"adderr"+str(i),nRepeats=nPoints, fillvalue=np.nan)

        # Add the Hitmap
        # results.Hitmap.createHdf(hdfFile,'hitmap', nRepeats=nPoints, fillvalue=np.nan)

        results.currentDataPoint.createHdf(hdfFile,'currentdatapoint', nRepeats=nPoints, fillvalue=np.nan)
        results.bestDataPoint.createHdf(hdfFile,'bestd', withPosterior=False, nRepeats=nPoints, fillvalue=np.nan)

        # Since the 1D models change size adaptively during the inversion, we need to pad the HDF creation to the maximum allowable number of layers.
        
        tmp = results.currentModel.pad(results.currentModel.maxLayers)

        tmp.createHdf(hdfFile, 'currentmodel', nRepeats=nPoints, fillvalue=np.nan)

        tmp = results.bestModel.pad(results.bestModel.maxLayers)
        tmp.createHdf(hdfFile, 'bestmodel', withPosterior=False, nRepeats=nPoints, fillvalue=np.nan)

        if results.verbose:
            results.posteriorComponents.createHdf(hdfFile,'posteriorcomponents',nRepeats=nPoints, fillvalue=np.nan)

        # Add the best data components
#        hdfFile.create_dataset('bestdata.z', [nPoints], dtype=results.bestD.z.dtype)
#        hdfFile.create_dataset('bestdata.p', [nPoints,*results.bestD.p.shape], dtype=results.bestD.p.dtype)
#        hdfFile.create_dataset('bestdata.s', [nPoints,*results.bestD.s.shape], dtype=results.bestD.s.dtype)

        # Add the best model components
#        hdfFile.create_dataset('bestmodel.ncells', [nPoints], dtype=results.bestModel.nCells.dtype)
#        hdfFile.create_dataset('bestmodel.top', [nPoints], dtype=results.bestModel.top.dtype)
#        hdfFile.create_dataset('bestmodel.par', [nPoints,*results.bestModel.par.shape], dtype=results.bestModel.par.dtype)
#        hdfFile.create_dataset('bestmodel.depth', [nPoints,*results.bestModel.depth.shape], dtype=results.bestModel.depth.dtype)
#        hdfFile.create_dataset('bestmodel.thk', [nPoints,*results.bestModel.thk.shape], dtype=results.bestModel.thk.dtype)
#        hdfFile.create_dataset('bestmodel.chie', [nPoints,*results.bestModel.chie.shape], dtype=results.bestModel.chie.dtype)
#        hdfFile.create_dataset('bestmodel.chim', [nPoints,*results.bestModel.chim.shape], dtype=results.bestModel.chim.dtype)

#        self.currentD.createHdf(grp, 'currentd')
#        self.bestD.createHdf(grp, 'bestd')
#
#        tmp=self.bestModel.pad(self.bestModel.maxLayers)
#        tmp.createHdf(grp, 'bestmodel')

    def results2Hdf(self, results):
        """ Given a HDF file initialized as line results, write the contents of results to the appropriate arrays """

        assert results.fiducial in self.fiducials, Exception("The HDF file does not have ID number {}. Available ids are between {} and {}".format(results.fiducial, np.min(self.fiducials), np.max(self.fiducials)))

        hdfFile = self.hdfFile

        # Get the point index
        i = self.fiducials.searchsorted(results.fiducial)

        # Add the iteration number
        hdfFile['i'][i] = results.i

        # Add the burn in iteration
        hdfFile['iburn'][i] = results.iBurn

        # Add the burned in logical
        hdfFile['burnedin'][i] = results.burnedIn

        # Add the depth of investigation
        hdfFile['doi'][i] = results.doi

        # Add the multiplier
        hdfFile['multiplier'][i] = results.multiplier

        # Add the inversion time
        hdfFile['invtime'][i] = results.invTime

        # Add the savetime
#        hdfFile['savetime'][i] = results.saveTime

        # Interpolate the mean and best model to the discretized hitmap
        hm = results.currentModel.par.posterior
        results.meanInterp[:] = hm.axisMean()
        results.bestInterp[:] = results.bestModel.interpPar2Mesh(results.bestModel.par, hm)
        # results.opacityInterp[:] = results.Hitmap.confidenceRange(percent=95.0, log='e')

        slic = np.s_[i, :]
        # Add the interpolated mean model
        results.meanInterp.writeHdf(hdfFile, 'meaninterp',  index=slic)
        # Add the interpolated best
        results.bestInterp.writeHdf(hdfFile, 'bestinterp',  index=slic)
        # Add the interpolated opacity
        # results.opacityInterp.writeHdf(hdfFile, 'opacityinterp',  index=slic)

        # Add the acceptance rate
        results.rate.writeHdf(hdfFile, 'rate', index=slic)
        

        # Add the data misfit
        results.PhiDs.writeHdf(hdfFile,'phids',index=slic)

        # Add the layer histogram counts
        # results.kHist.writeHdf(hdfFile,'khist',index=slic)

        # # Add the elevation histogram counts
        # results.DzHist.writeHdf(hdfFile,'dzhist',index=slic)

        # Add the interface histogram counts
        # results.MzHist.writeHdf(hdfFile,'mzhist',index=slic)

        # # Add the relative and additive errors
        # for j in range(results.nSystems):
        #     results.relErr[j].writeHdf(hdfFile, "relerr" + str(j), index=slic)
        #     results.addErr[j].writeHdf(hdfFile, "adderr" + str(j), index=slic)

        # Add the hitmap
        # results.Hitmap.writeHdf(hdfFile,'hitmap',  index=i)

        results.currentDataPoint.writeHdf(hdfFile,'currentdatapoint',  index=i)

        results.bestDataPoint.writeHdf(hdfFile,'bestd', withPosterior=False, index=i)

        results.currentModel.writeHdf(hdfFile,'currentmodel', index=i)

        results.bestModel.writeHdf(hdfFile,'bestmodel', withPosterior=False, index=i)

#        if results.verbose:
#            results.posteriorComponents.writeHdf(hdfFile, 'posteriorcomponents',  index=np.s_[i,:,:])<|MERGE_RESOLUTION|>--- conflicted
+++ resolved
@@ -1324,12 +1324,7 @@
         for i in Bar(range(self.nPoints)):
             hm._counts = counts[i, :, :]
             hm._x = RectilinearMesh1D(cellEdges=parameters.cellEdges[i, :])
-<<<<<<< HEAD
-            self._faciesProbability[:, :, i] = hm.marginalProbability(fractions, distributions, axis=0, reciprocate=reciprocateParameter, log=log)
-=======
             self._faciesProbability[:, i, :] = hm.marginalProbability(fractions, distributions, axis=0, reciprocateParameter=reciprocateParameter, log=log)
->>>>>>> 35572f80
-
         
         self.close()
         with h5py.File(self.fName, 'a') as f:
