""" @Inference1D
Class to store inversion results. Contains plotting and writing to file procedures
"""
from copy import deepcopy
from os.path import join
from datetime import timedelta

from numpy import argwhere, asarray, reshape, size, int64, sum, linspace, float64, int32, uint8
from numpy import arange, inf, isclose, mod, s_, maximum, any, isnan, sort, nan
from numpy import max, min, log, array, full, longdouble, exp, maximum

from numpy.random import Generator
from numpy.linalg import norm

import matplotlib.pyplot as plt
from matplotlib.pyplot import Figure

from ..base import plotting as cP
from ..base.utilities import expReal
from ..base.utilities import debug_print as dprint

import h5py
from ..classes.core import StatArray
from ..classes.statistics.Distribution import Distribution
from ..classes.statistics.Histogram import Histogram
from ..classes.core.myObject import myObject
from ..classes.data.datapoint.DataPoint import DataPoint
# from ..classes.data.datapoint.FdemDataPoint import FdemDataPoint
# from ..classes.data.datapoint.TdemDataPoint import TdemDataPoint
from ..classes.mesh.RectilinearMesh1D import RectilinearMesh1D
from ..classes.model.Model import Model
from ..classes.core.Stopwatch import Stopwatch
from ..base.HDF import hdfRead
from cached_property import cached_property
from .user_parameters import user_parameters

class Inference1D(myObject):
    """Define the results for the Bayesian MCMC Inversion.

    Contains histograms and inversion related variables that can be updated as the Bayesian inversion progresses.

    Inference1D(saveMe, plotMe, savePNG, dataPoint, model, ID, \*\*kwargs)

    Parameters
    ----------
    saveMe : bool, optional
        Whether to save the results to HDF5 files.
    plotMe : bool, optional
        Whether to plot the results on the fly. Only use this in serial mode.
    savePNG : bool, optional
        Whether to save a png of each single data point results. Don't do this in parallel please.
    dataPoint : geobipy.dataPoint
        Datapoint to use in the inversion.
        The relative error prior must have been set with dataPoint.relative_error.set_prior()
        The additive error prior must have been set with dataPoint.additive_error.set_prior()
        The height prior must have been set with dataPoint.z.set_prior()
    model : geobipy.model
        Model representing the subsurface.
    ID : int, optional

    OtherParameters
    ---------------
    nMarkovChains : int, optional
        Number of markov chains that will be tested.
    plotEvery : int, optional
        When plotMe = True, update the plot when plotEvery iterations have progressed.
    parameterDisplayLimits : sequence of ints, optional
        Limits of the parameter axis in the hitmap plot.
    reciprocateParameters : bool, optional
        Take the reciprocal of the parameters when plotting the hitmap.
    reciprocateName : str, optional
        Name of the parameters if they are reciprocated.
    reciprocateUnits : str, optional
        Units of the parameters if they are reciprocated.

    """

    def __init__(self,
                 covariance_scaling:float = 0.75,
                 high_variance:float = inf,
                 ignore_likelihood:bool = False,
                 interactive_plot:bool = True,
                 low_variance:float = -inf,
                 multiplier:float = 1.0,
                 n_markov_chains:int = 100000,
                 parameter_limits = None,
                 prng=None,
                 reciprocate_parameters:bool = False,
                 reset_limit:int = 1,
                 save_hdf5:bool = True,
                 save_png:bool = False,
                 solve_gradient:bool = True,
                 solve_parameter:bool = False,
                 update_plot_every:int = 5000,
                 world = None,
                 **kwargs):
        """ Initialize the results of the inversion """

        self.fig = None

        self.world = world

        self.options = kwargs

        self.prng = prng
        self.ignore_likelihood = ignore_likelihood
        self.n_markov_chains = n_markov_chains
        self.multiplier = multiplier
        self.solve_gradient = solve_gradient
        self.solve_parameter = solve_parameter
        self.save_hdf5 = save_hdf5
        self.interactive_plot = interactive_plot
        self.save_png = save_png
        self.update_plot_every = update_plot_every
        self.limits = parameter_limits
        self.reciprocate_parameter = reciprocate_parameters
        self.reset_limit = reset_limit
        self.low_variance = low_variance
        self.high_variance = high_variance
        self.covariance_scaling = covariance_scaling

        assert self.interactive_plot or self.save_hdf5, Exception('You have chosen to neither view or save the inversion results!')

        self._n_zero_acceptance = 0
        self._n_resets = 0

    @property
    def acceptance_percent(self):
        if self.iteration > self.update_plot_every:
            s = sum(self.acceptance_v[self.iteration-self.update_plot_every:self.iteration]) / float64(self.update_plot_every)
        else:
            s = sum(self.acceptance_v[:self.iteration]) / float64(self.iteration)
        return 100.0 * s

    @property
    def covariance_scaling(self):
        return self.options['covariance_scaling']

    @covariance_scaling.setter
    def covariance_scaling(self, value):
        self.options['covariance_scaling'] = float64(value)

    @property
    def datapoint(self):
        return self._datapoint

    @datapoint.setter
    def datapoint(self, value):
        assert isinstance(value, DataPoint), TypeError("datapoint must have type geobipy.Datapoint")
        self._datapoint = value

    @property
    def high_variance(self):
        return self.options['high_variance']

    @high_variance.setter
    def high_variance(self, value):
        self.options['high_variance'] = float64(value)

    @cached_property
    def iz(self):
        return arange(self.model.values.posterior.y.nCells.item())

    @property
    def ignore_likelihood(self):
        return self.options['ignore_likelihood']

    @ignore_likelihood.setter
    def ignore_likelihood(self, value:bool):
        assert isinstance(value, bool), ValueError('ignore_likelihood must have type bool')
        self._options['ignore_likelihood'] = value

    @property
    def interactive_plot(self):
        return self.options['interactive_plot']

    @interactive_plot.setter
    def interactive_plot(self, value:bool):
        assert isinstance(value, bool), ValueError('interactive_plot must have type bool')
        if self.mpi_enabled:
            value = False
        self.options['interactive_plot'] = value

    @property
    def limits(self):
        return self.options['limits']

    @limits.setter
    def limits(self, values):
        if values is not None:
            assert size(values) == 2, ValueError("Limits must have length 2")
            values = sort(asarray(values, dtype=float64))
        self.options['limits'] = values

    @property
    def low_variance(self):
        return self.options['low_variance']

    @low_variance.setter
    def low_variance(self, value):
        self.options['low_variance'] = float64(value)

    @property
    def model(self):
        return self._model

    @model.setter
    def model(self, value):
        assert isinstance(value, Model), TypeError("model must have type geobipy.Model")
        self._model = value

    @property
    def mpi_enabled(self):
        return self.world is not None

    @property
    def multiplier(self):
        return self.options['multiplier']

    @multiplier.setter
    def multiplier(self, value):
        self.options['multiplier'] = float64(value)

    @property
    def n_markov_chains(self):
        return self.options['n_markov_chains']

    @n_markov_chains.setter
    def n_markov_chains(self, value):
        self.options['n_markov_chains'] = int64(value)

    @property
    def reset_limit(self):
        return self.options['reset_limit']

    @reset_limit.setter
    def reset_limit(self, value):
        self.options['reset_limit'] = int64(value)

    @property
    def options(self):
        return self._options

    @options.setter
    def options(self, value):
        assert isinstance(value, dict), TypeError("options must have type dict")
        self._options = value

    @property
    def prng(self):
        return self.options['prng']

    @prng.setter
    def prng(self, value):
        assert isinstance(value, Generator), TypeError(("prng must have type np.random.Generator.\n"
                                                        "You can generate one using\n"
                                                        "from numpy.random import Generator\n"
                                                        "from numpy.random import PCG64DXSM\n"
                                                        "Generator(bit_generator)\n\n"
                                                        "Where bit_generator is one of the several generators from either numpy or randomgen"))

        self.options['prng'] = value

    @property
    def rank(self):
        if self.mpi_enabled:
            return self.world.rank
        else:
            return 1

    @property
    def reciprocate_parameters(self):
        return self.options['reciprocate_parameters']

    @reciprocate_parameters.setter
    def reciprocate_parameters(self, value:bool):
        assert isinstance(value, bool), ValueError('reciprocate_parameters must have type bool')
        self.options['reciprocate_parameters'] = value

    @property
    def save_hdf5(self):
        return self.options['save_hdf5']

    @save_hdf5.setter
    def save_hdf5(self, value:bool):
        assert isinstance(value, bool), ValueError('save_hdf5 must have type bool')
        self.options['save_hdf5'] = value

    @property
    def save_png(self):
        return self.options['save_png']

    @save_png.setter
    def save_png(self, value:bool):
        assert isinstance(value, bool), ValueError('save_png must have type bool')
        if self.mpi_enabled:
            value = False
        self.options['save_png'] = value

    @property
    def seed(self):
        return self._seed

    @seed.setter
    def seed(self, value):
        self._seed = value

    @property
    def solve_parameter(self):
        return self.options['solve_parameter']

    @solve_parameter.setter
    def solve_parameter(self, value:bool):
        assert isinstance(value, bool), ValueError('solve_parameter must have type bool')
        self.options['solve_parameter'] = value

    @property
    def solve_gradient(self):
        return self.options['solve_gradient']

    @solve_gradient.setter
    def solve_gradient(self, value:bool):
        assert isinstance(value, bool), ValueError('solve_gradient must have type bool')
        self.options['solve_gradient'] = value

    @property
    def update_plot_every(self):
        return self.options['update_plot_every']

    @update_plot_every.setter
    def update_plot_every(self, value):
        self.options['update_plot_every'] = int32(1)

    @property
    def world(self):
        return self._world

    @world.setter
    def world(self, value):
        self._world = value


    def initialize(self, datapoint):
        # Get the initial best fitting halfspace and set up
        # priors and posteriors using user parameters
        # ------------------------------------------------
        # Intialize the datapoint with the user parameters
        # ------------------------------------------------
        self.initialize_datapoint(datapoint, **self.options)

        # # Initialize the calibration parameters
        # if (kwargs.solveCalibration):
        #     datapoint.calibration.set_prior('Normal',
        #                            reshape(kwargs.calMean, size(kwargs.calMean), order='F'),
        #                            reshape(kwargs.calVar, size(kwargs.calVar), order='F'), prng=prng)
        #     datapoint.calibration[:] = datapoint.calibration.prior.mean
        #     # Initialize the calibration proposal
        #     datapoint.calibration.setProposal('Normal', datapoint.calibration, reshape(kwargs.propCal, size(kwargs.propCal), order='F'), prng=prng)

        # ---------------------------------
        # Set the earth model properties
        # ---------------------------------
        self.initialize_model(**self.options)

        # Compute the data misfit
        self.data_misfit = datapoint.data_misfit()

        # # Calibrate the response if it is being solved for
        # if (self.kwargs.solveCalibration):
        #     self.datapoint.calibrate()

        # Evaluate the prior for the current model
        self.prior = self.model.probability(self.solve_parameter,
                                            self.solve_gradient)

        self.prior += self.datapoint.probability

        # Initialize the burned in state
        self.burned_in_iteration = self.n_markov_chains
        self.burned_in = True

        # Add the likelihood function to the prior
        self.likelihood = 1.0
        if not self.ignore_likelihood:
            self.likelihood = self.datapoint.likelihood(log=True)
            self.burned_in = False
            self.burned_in_iteration = int64(0)

        self.posterior = self.likelihood + self.prior

        # Initialize the current iteration number
        # Current iteration number
        self.iteration = int64(0)

        # Initialize the vectors to save results
        # StatArray of the data misfit

        self.data_misfit_v = StatArray.StatArray(2 * self.n_markov_chains, name='Data Misfit')
        self.data_misfit_v[0] = self.data_misfit

        target = sum(self.datapoint.active)
        self._n_target_hits = 0

        self.data_misfit_v.prior = Distribution('chi2', df=target, prng=self.prng)

        self.relative_chi_squared_fit = 100.0

        edges = StatArray.StatArray(linspace(1, 2*target))
        self.data_misfit_v.posterior = Histogram(mesh = RectilinearMesh1D(edges=edges))

        # Initialize a stopwatch to keep track of time
        self.clk = Stopwatch()
        self.invTime = float64(0.0)

        # Return none if important parameters are not used (used for hdf 5)
        if datapoint is None:
            return

        assert self.interactive_plot or self.save_hdf5, Exception(
            'You have chosen to neither view or save the inversion results!')

        # Set the ID for the data point the results pertain to

        # Set the increment at which to plot results
        # Increment at which to update the results

        # Set the display limits of the parameter in the HitMap
        # Display limits for parameters
        # Should we plot resistivity or Conductivity?
        # Logical whether to take the reciprocal of the parameters

        # Multiplier for discrepancy principle
        self.multiplier = float64(1.0)

        # Initialize the acceptance level
        # Model acceptance rate
        self.accepted = 0

        self.acceptance_v = StatArray.StatArray(full(2 * self.n_markov_chains, fill_value=0, dtype=uint8), name='% Acceptance')

        n = 2 * int32(self.n_markov_chains / self.update_plot_every)
        self.acceptance_x = StatArray.StatArray(arange(1, n + 1) * self.update_plot_every, name='Iteration #')
        self.acceptance_rate = StatArray.StatArray(full(n, fill_value=nan), name='% Acceptance')

        self.iRange = StatArray.StatArray(arange(2 * self.n_markov_chains), name="Iteration #", dtype=int64)

        # Initialize the index for the best model
        # self.iBestV = StatArray.StatArray(2*self.n_markov_chains, name='Iteration of best model')

        # Initialize the doi
        # self.doi = model.par.posterior.yBinCentres[0]

        # self.meanInterp = StatArray.StatArray(model.par.posterior.y.nCells.value)
        # self.bestInterp = StatArray.StatArray(model.par.posterior.y.nCells.value)
        # self.opacityInterp = StatArray.StatArray(model.par.posterior.y.nCells.value)

        # Initialize time in seconds
        self.inference_time = float64(0.0)

        # Initialize the best data, current data and best model
        self.best_model = deepcopy(self.model)
        self.best_datapoint = deepcopy(self.datapoint)
        self.best_posterior = self.posterior
        self.best_iteration = int64(0)

    def initialize_datapoint(self, datapoint, **kwargs):

        self.datapoint = datapoint

        # ---------------------------------------
        # Set the statistical properties of the datapoint
        # ---------------------------------------
        # Set the prior on the data
        self.datapoint.initialize(**kwargs)
        # Set the priors, proposals, and posteriors.
        self.datapoint.set_priors(**kwargs)
        self.datapoint.set_proposals(**kwargs)
        self.datapoint.set_posteriors()

    def initialize_model(self, **kwargs):
        # Find the conductivity of a half space model that best fits the data
        halfspace = self.datapoint.find_best_halfspace()
        # dprint('halfspace', halfspace.values)
        self.halfspace = StatArray.StatArray(halfspace.values, 'halfspace')

        # Create an initial model for the first iteration
        # Initialize a 1D model with the half space conductivity
        # Assign the depth to the interface as half the bounds
        self.model = deepcopy(halfspace)

        # Setup the model for perturbation
        self.model.set_priors(
            value_mean=kwargs.pop('value_mean', halfspace.values.item()),
            min_edge=kwargs['minimum_depth'],
            max_edge=kwargs['maximum_depth'],
            max_cells=kwargs['maximum_number_of_layers'],
            solve_value=True, #self.solve_parameter,
            # solve_gradient=self.solve_gradient,
            parameter_limits=self.limits,
            min_width=kwargs.get('minimum_thickness', None),
            # factor=kwargs.get('factor', 10.0),
            **kwargs
        )

        # Assign a Hitmap as a prior if one is given
        # if (not self.kwargs.referenceHitmap is None):
        #     Mod.setReferenceHitmap(self.kwargs.referenceHitmap)

        # Compute the predicted data
        self.datapoint.forward(self.model)

        observation = self.datapoint
        if self.ignore_likelihood:
            observation = None
        else:
            observation.sensitivity(self.model)

        local_variance = self.model.local_variance(observation)

        # Instantiate the proposal for the parameters.
        parameterProposal = Distribution('MvLogNormal', mean=self.model.values, variance=local_variance, linearSpace=True, prng=self.prng)

        probabilities = [kwargs['probability_of_birth'],
                         kwargs['probability_of_death'],
                         kwargs['probability_of_perturb'],
                         kwargs['probability_of_no_change']]
        self.model.set_proposals(probabilities=probabilities, proposal=parameterProposal, prng=self.prng)

        self.model.set_posteriors()

    def accept_reject(self):
        """ Propose a new random model and accept or reject it """
<<<<<<< HEAD
        # print(self.datapoint.addressof)
        print(self.datapoint.sensitivity_matrix.addressof)

=======
        import numpy as np
        # dprint('\n\niteration', self.iteration)

        # dprint('A', self.prng.random())

        # print('incoming predicted data', self.datapoint.predictedData)
        # print('incoming model', self.model.values)
>>>>>>> 612cdcbb
        test_datapoint = deepcopy(self.datapoint)
        print(test_datapoint.sensitivity_matrix.addressof)

        # print(test_datapoint.addressof)

        # Perturb the current model
        observation = test_datapoint
        if self.ignore_likelihood:
            observation = None

        # Propose a new data point, using assigned proposal distributions
        test_datapoint.perturb()

        # print('sensitivity before perturbing', np.diag(test_datapoint.sensitivity_matrix))
        try:
<<<<<<< HEAD
            # print(self.model.addressof)
            remapped_model, test_model = self.model.perturb(observation)
            # print(remapped_model.addressof)
            # print(test_model.addressof)
=======
            remapped_model, test_model = self.model.perturb(observation, self.low_variance, self.high_variance, self.covariance_scaling)
        # test predicted data and sensitivity are centered on remapped model
        # test variance is centered on the remapped model
        # The data errors have not been perturbed yet.

            # remapped_model, test_model = self.model.perturb(observation, 0.1, self.high_variance, self.covariance_scaling)
            # remapped_model, test_model = self.model.perturb(observation, 0.1, 2.0, self.covariance_scaling)
>>>>>>> 612cdcbb
        except:
            print('singularity line={} fid={} iteration={} rank={}'.format(observation.line_number, observation.fiducial, self.iteration, self.rank))
            return True
<<<<<<< HEAD
        print(test_datapoint.sensitivity_matrix.addressof)
=======
        # print('sensitivity after perturbing', np.diag(test_datapoint.sensitivity_matrix))
        # print('remapped model', remapped_model.values)
        # print('perturbed model', test_model.values)
>>>>>>> 612cdcbb

        if remapped_model is None:
            self.accepted = False
            return

        # # Propose a new data point, using assigned proposal distributions
        # test_datapoint.perturb()

        # Forward model the data from the candidate model
        test_datapoint.forward(test_model)
        # J is now centered on the perturbed

        test_data_misfit = test_datapoint.data_misfit()

        print('test misfit', test_data_misfit, flush=True)

        # Evaluate the prior for the current data
        test_prior = test_datapoint.probability

        print('test prior a', test_prior, flush=True)

        # Test for early rejection
        if (test_prior == -inf):
            self.accepted = False
            return

        # Evaluate the prior for the current model
        tmp = test_model.probability(self.solve_parameter, self.solve_gradient)
        test_prior += tmp
        print('test prior b', tmp, flush=True)

        # Test for early rejection
        if (test_prior == -inf):
            self.accepted = False
            return

        # Compute the components of each acceptance ratio
        test_likelihood = 1.0
        observation = None
        if not self.ignore_likelihood:
            test_likelihood = test_datapoint.likelihood(log=True)
            observation = test_datapoint

        proposal, test_proposal = test_model.proposal_probabilities(remapped_model, observation)

        test_posterior = test_prior + test_likelihood

        prior_ratio = test_prior - self.prior

        likelihood_ratio = test_likelihood - self.likelihood

        proposal_ratio = proposal - test_proposal

        log_acceptance_ratio = prior_ratio + likelihood_ratio + proposal_ratio
        acceptance_probability = expReal(log_acceptance_ratio)

        # If we accept the model
        self.accepted = acceptance_probability > self.prng.uniform()

        print('test likelihood', test_likelihood, flush=True)
        print('proposal, test_proposal', proposal, test_proposal, flush=True)
        print('test_posterior', test_posterior, flush=True)
        print('prior ratio', prior_ratio, flush=True)
        print('likelihood ratio', likelihood_ratio,flush=True)
        print('proposal ratio', proposal_ratio, flush=True)
        print('accepted', self.accepted, flush=True)


        if (self.accepted):
            # dprint("\n accepted?{} \n prior:{}  {}\n likelihood:{}  {}\n proposal:{}  {}".format(self.accepted, test_prior, self.prior, test_likelihood, self.likelihood, proposal, test_proposal))
            # Compute the data misfit
            self.data_misfit = test_data_misfit
            self.prior = test_prior
            self.likelihood = test_likelihood
            self.posterior = test_posterior
            self.model = test_model
            self.datapoint = test_datapoint
            # Reset the sensitivity locally to the newly accepted model
<<<<<<< HEAD
            # self.datapoint.sensitivity(self.model, modelChanged=False)
            # print(self.datapoint.addressof)
            # print(self.model.addressof)

        input('Iteration {} done'.format(self.iteration))
=======
            self.datapoint.sensitivity(self.model, model_changed=False)

        dprint('accepted', self.accepted)

        # if self.iteration == 44:
        # input('next')
>>>>>>> 612cdcbb
        return False

    def infer(self, hdf_file_handle):
        """ Markov Chain Monte Carlo approach for inversion of geophysical data
        userParameters: User input parameters object
        DataPoint: Datapoint to invert
        ID: Datapoint label for saving results
        pHDFfile: Optional HDF5 file opened using h5py.File('name.h5','w',driver='mpio', comm=world) before calling Inv_MCMC
        """

        if self.interactive_plot:
            self._init_posterior_plots()
            plt.show(block=False)

        self.clk.start()

        Go = True
        failed = False
        while (Go):
            # Accept or reject the new model
            failed = self.accept_reject()

            self.update()

            if self.interactive_plot:
                self.plot_posteriors(axes=self.ax,
                                     fig=self.fig,
                                     title="Fiducial {}".format(self.datapoint.fiducial),
                                     increment=self.update_plot_every)

            Go = not failed and (self.iteration <= self.n_markov_chains + self.burned_in_iteration)

            if (not failed) and (not self.burned_in):
                Go = self.iteration < self.n_markov_chains
                if not Go:
                    failed = True


            if self._n_resets == 3 and not self.burned_in:
                if self.low_variance == -inf:
                    # If we reset 3 times, we might have either too low or high a proposal variance.
                    # Add limiters and try again.
                    self.low_variance = 0.1
                    self.high_variance = 2.0
                    self._n_resets = 0
                    self.reset()

                # If we tried limiters and reset again 3 times, fail the datapoint.
                else:
                    Go = False
                    failed = True

        self.clk.stop()

        if self.save_hdf5:
            self.writeHdf(hdf_file_handle)

        if self.save_png:
            self.plot_posteriors(axes = self.ax, fig=self.fig)
            self.toPNG('.', self.datapoint.fiducial)

        return failed

    def __deepcopy__(self, memo={}):
        return None

    @property
    def hitmap(self):
        return self.model.values.posterior

    @cached_property
    def chisquare_pdf(self):
        return self.data_misfit_v.prior.probability(self.data_misfit_v.posterior.mesh.centres, log=False)

    @cached_property
    def norm_chisquare(self):
        return norm(self.chisquare_pdf)

    def update(self):
        """Update the posteriors of the McMC algorithm. """

        self.iteration += 1

        self.data_misfit_v[self.iteration - 1] = self.data_misfit

        # Check the fit of the chi square distribution with theoretical
        self.relative_chi_squared_fit = norm(self.data_misfit_v.posterior.pdf.values - self.chisquare_pdf)/self.norm_chisquare

        # Determine if we are burning in
        if (not self.burned_in):
            target_misfit = sum(self.datapoint.active)

            # if self.data_misfit < target_misfit:
            if (self.iteration > 10000) and (isclose(self.data_misfit, self.multiplier*target_misfit, rtol=1e-1, atol=1e-2)):
                self._n_target_hits += 1

            if ((self.iteration > 10000) and (self.relative_chi_squared_fit < 1.0)) or ((self.iteration > 10000) and (self._n_target_hits > 1000)):
                self.burned_in = True  # Let the results know they are burned in
                self.burned_in_iteration = self.iteration       # Save the burn in iteration to the results
                self.best_iteration = self.iteration
                self.best_model = deepcopy(self.model)
                self.best_datapoint = deepcopy(self.datapoint)
                self.best_posterior = self.posterior

                self.data_misfit_v.reset_posteriors()
                self.model.reset_posteriors()
                self.datapoint.reset_posteriors()

        if (self.posterior > self.best_posterior):
            self.best_iteration = self.iteration
            self.best_model = deepcopy(self.model)
            self.best_datapoint = deepcopy(self.datapoint)
            self.best_posterior = self.posterior

        self.acceptance_v[self.iteration] = self.accepted

        if ((self.iteration > 0) and (mod(self.iteration, self.update_plot_every) == 0)):
            self.acceptance_rate[int32(self.iteration / self.update_plot_every)-1] = self.acceptance_percent

        if (mod(self.iteration, self.update_plot_every) == 0):
            time_per_model = self.clk.lap() / self.update_plot_every
            elapsed = self.clk.timeinSeconds()
            burned_in = "" if self.burned_in else "*"

            eta = "--:--:--"
            if self.burned_in:
                eta = str(timedelta(seconds=int(time_per_model * (self.n_markov_chains + self.burned_in_iteration - self.iteration))))

            tmp = "i=%i, k=%i, acc=%s%4.3f, %4.3f s/Model, %0.3f s Elapsed, eta=%s h:m:s\n" % (self.iteration, float64(self.model.nCells[0]), burned_in, self.acceptance_percent, time_per_model, elapsed, eta)
            if (self.rank == 1):
                print(tmp, flush=True)

            # Test resetting of the inversion.
            if not self.burned_in and self.update_plot_every > 1:
                if self.acceptance_percent == 0.0:
                    self._n_zero_acceptance += 1

                    # Reset if we have 3 zero acceptances
                    if self._n_zero_acceptance == self.reset_limit:
                        self.reset()
                        self._n_zero_acceptance = 0
                else:
                    self._n_zero_acceptance = 0

            if (not self.burned_in and not self.datapoint.relative_error.hasPrior):
                self.multiplier *= self.kwargs['multiplier']

        # Added the layer depths to a list, we histogram this list every
        # iPlot iterations
        self.model.update_posteriors(0.5)#self.user_options.clip_ratio)

        # Update the height posterior
        self.datapoint.update_posteriors()

    def _init_posterior_plots(self, gs=None, **kwargs):
        """ Initialize the plotting region """
        # Setup the figure region. The figure window is split into a 4x3
        # region. Columns are able to span multiple rows
        fig  = kwargs.get('fig', plt.gcf())
        if gs is None:
            fig = kwargs.pop('fig', plt.figure(facecolor='white', figsize=(16, 9)))
            gs = fig

        if isinstance(gs, Figure):
            gs.clf()
            gs = gs.add_gridspec(nrows=1, ncols=1)[0, 0]

        gs = gs.subgridspec(2, 2, height_ratios=(1, 6))

        ax = []

        ax.append([cP.pretty(plt.subplot(gs[0, 0]))])  # Acceptance Rate 0

        splt = gs[0, 1].subgridspec(1, 2, width_ratios=[4, 1])
        tmp = []; tmp.append(cP.pretty(plt.subplot(splt[0, 0]))); tmp.append(cP.pretty(plt.subplot(splt[0, 1])))
        ax.append(tmp)  # Data misfit vs iteration 1 and posterior

        ax.append(self.model._init_posterior_plots(gs[1, 0]))
        ax.append(self.datapoint._init_posterior_plots(gs[1, 1]))

        if self.interactive_plot:
            plt.show(block=False)
            plt.interactive(True)

        self.fig, self.ax = fig, ax

        return fig, ax

    def plot_posteriors(self, axes=None, title="", increment=None, **kwargs):
        """ Updates the figures for MCMC Inversion """
        # Plots that change with every iteration
        if self.iteration == 0:
            return

        if axes is None:
            fig = kwargs.pop('fig', self.fig)
            axes = fig
            if fig is None:
                fig, axes = self._init_posterior_plots()

        if not isinstance(axes, list):
            axes = self._init_posterior_plots(axes)

        plot = True
        if increment is not None:
            if (mod(self.iteration, increment) != 0):
                plot = False

        if plot:
            self._plotAcceptanceVsIteration()

            # Update the data misfit vs iteration
            self._plotMisfitVsIteration()

            overlay = self.best_model if self.burned_in else self.model

            self.model.plot_posteriors(
                axes=self.ax[2],
                # ncells_kwargs={
                #     'normalize': True},
                edges_kwargs={
                    'transpose': True,
                    'trim': False},
                values_kwargs={
                    'colorbar': False,
                    'flipY': True,
                    'xscale': 'log',
                    'credible_interval_kwargs': {
                    }
                },
                overlay=overlay)

            overlay = self.best_datapoint if self.burned_in else self.datapoint

            self.datapoint.plot_posteriors(
                axes=self.ax[3],
                # height_kwargs={
                #     'normalize': True},
                data_kwargs={},
                # rel_error_kwargs={
                #     'normalize': True},
                # add_error_kwargs={
                #     'normalize': True},
                overlay=overlay)

            self.fig.suptitle(title)

            if self.fig is not None:
                self.fig.canvas.draw()
                self.fig.canvas.flush_events()

            cP.pause(1e-9)

    def _plotAcceptanceVsIteration(self, **kwargs):
        """ Plots the acceptance percentage against iteration. """

        # i = s_[:int64(self.iteration / self.update_plot_every)]

        # acceptance_rate = self.acceptance_v[:self.iteration]
        # i_positive = argwhere(acceptance_rate > 0.0)
        # i_zero = argwhere(acceptance_rate == 0.0)

        kwargs['ax'] = kwargs.get('ax', self.ax[0][0])
        kwargs['marker'] = kwargs.get('marker', 'o')
        kwargs['alpha'] = kwargs.get('alpha', 0.7)
        kwargs['linestyle'] = kwargs.get('linestyle', 'none')
        kwargs['markeredgecolor'] = kwargs.get('markeredgecolor', 'k')

        i = s_[:int64(self.iteration / self.update_plot_every)]

        self.acceptance_rate.plot(x=self.acceptance_x, i=i, color='k', **kwargs)


        # (self.acceptance_v/self.iteration).plot(x=self.iRange, i=s_[:self.iteration], color='k', **kwargs)
        # self.acceptance_v[i_zero].plot(x=self.iRange[i_zero], color='r', **kwargs)

        # self.ax[0][0].ticklabel_format(style='sci', axis='x', scilimits=(0, 0))

        # kwargs['ax'] = kwargs.get('ax', self.ax[0][1])

        # self.ax[0][1].spines["right"].set_visible(True)

        # self.ax[0][1].tick_params(axis='y')

    def _plotMisfitVsIteration(self, **kwargs):
        """ Plot the data misfit against iteration. """

        m = kwargs.pop('marker', '.')
        # ms = kwargs.pop('markersize', 1)
        a = kwargs.pop('alpha', 0.7)
        ls = kwargs.pop('linestyle', 'none')
        c = kwargs.pop('color', 'k')
        # lw = kwargs.pop('linewidth', 1)

        ax = self.ax[1][0]
        ax.cla()
        tmp_ax = self.data_misfit_v.plot(self.iRange, i=s_[:self.iteration], marker=m, alpha=a, linestyle=ls, color=c, ax=ax, **kwargs)
        ax.set_ylabel('Data Misfit')

        dum = self.multiplier * self.data_misfit_v.prior.df
        ax.axhline(dum, color='#C92641', linestyle='dashed')
        if (self.burned_in):
            ax.axvline(self.burned_in_iteration, color='#C92641', linestyle='dashed')

        ax.set_yscale('log')
        tmp_ax.ticklabel_format(style='sci', axis='x', scilimits=(0, 0))

        ax.set_xlim([0, self.iRange[self.iteration]])

        if not self.burned_in:
            self.data_misfit_v.reset_posteriors()

        self.data_misfit_v.posterior.update(self.data_misfit_v[maximum(0, self.iteration-self.update_plot_every):self.iteration], trim=True)

        ax = self.ax[1][1]
        ax.cla()

        misfit_ax, _, _ = self.data_misfit_v.posterior.plot(transpose=True, ax=ax, normalize=True, **kwargs)
        ylim = misfit_ax.get_ylim()

        self.data_misfit_v.prior.plot_pdf(ax=ax, transpose=True, c='#C92641', linestyle='dashed')
        ax.hlines(self.data_misfit_v.prior.df, xmin=0.0, xmax=0.5*ax.get_xlim()[1], color='#C92641', linestyle='dashed')
        ax.set_ylim(ylim)

    # def _plotObservedPredictedData(self, **kwargs):
    #     """ Plot the observed and predicted data """
    #     if self.burnedIn:
    #         # self.datapoint.predictedData.plot_posteriors(colorbar=False)
    #         self.datapoint.plot(**kwargs)
    #         self.bestDataPoint.plot_predicted(color=cP.wellSeparated[3], **kwargs)
    #     else:

    #         self.datapoint.plot(**kwargs)
    #         self.datapoint.plot_predicted(color='g', **kwargs)

    def saveToLines(self, h5obj):
        """ Save the results to a HDF5 object for a line """
        self.clk.restart()
        self.toHdf(h5obj, str(self.datapoint.fiducial))

    def save(self, outdir, fiducial):
        """ Save the results to their own HDF5 file """
        with h5py.File(join(outdir, str(fiducial)+'.h5'), 'w') as f:
            self.toHdf(f, str(fiducial))

    def toPNG(self, directory, fiducial, dpi=300):
       """ save a png of the results """
       self.fig.set_size_inches(19, 11)
       figName = join(directory, '{}.png'.format(fiducial))
       self.fig.savefig(figName, dpi=dpi)

    def read(self, fileName, system_file_path, fiducial=None, index=None):
        """ Reads a data point's results from HDF5 file """

        with h5py.File(fileName, 'r')as f:
            R = self.fromHdf(f, system_file_path, index=index, fiducial=fiducial)

        self.plotMe = True
        return self

    def reset(self):
        def clear(this):
            if isinstance(this, list):
                for ax in this:
                    clear(ax)
            else:
                this.cla()
        self._n_resets += 1
        self.initialize(self.datapoint)
        if self.interactive_plot:
            for ax in self.ax:
                clear(ax)
            # self._init_posterior_plots(fig=self.fig)

        self.clk.restart()


    def createHdf(self, parent, add_axis=None):
        """ Create the hdf group metadata in file
        parent: HDF object to create a group inside
        myName: Name of the group
        """

        assert self.datapoint is not None, ValueError("Inference needs a datapoint before creating HDF5 files.")

        if add_axis is not None:
            if not isinstance(add_axis, (int, int32, int64)):
                add_axis = size(add_axis)

        self.datapoint.createHdf(parent, 'data', add_axis=add_axis, fillvalue=nan)

        # Initialize and write the attributes that won't change
        parent.create_dataset('update_plot_every', data=self.update_plot_every)
        parent.create_dataset('interactive_plot', data=self.interactive_plot)
        parent.create_dataset('reciprocate_parameter', data=self.reciprocate_parameter)

        if not self.limits is None:
            parent.create_dataset('limits', data=self.limits)

        parent.create_dataset('n_markov_chains', data=self.n_markov_chains)
        parent.create_dataset('nsystems', data=self.datapoint.nSystems)
        # self.acceptance_v.toHdf(parent,'ratex')

        # Initialize the attributes that will be written later
        s = add_axis
        if add_axis is None:
            s = 1

        parent.create_dataset('iteration', shape=(s), dtype=self.iteration.dtype, fillvalue=nan)
        parent.create_dataset('burned_in_iteration', shape=(s), dtype=self.burned_in_iteration.dtype, fillvalue=nan)
        parent.create_dataset('best_iteration', shape=(s), dtype=self.best_iteration.dtype, fillvalue=nan)
        parent.create_dataset('burned_in', shape=(s), dtype=type(self.burned_in), fillvalue=0)
        parent.create_dataset('multiplier',  shape=(s), dtype=self.multiplier.dtype, fillvalue=nan)
        parent.create_dataset('invtime',  shape=(s), dtype=float, fillvalue=nan)
        parent.create_dataset('savetime',  shape=(s), dtype=float, fillvalue=nan)

        self.acceptance_v.createHdf(parent,'acceptance_rate', add_axis=add_axis, fillvalue=nan)
        self.data_misfit_v.createHdf(parent, 'phids', add_axis=add_axis, fillvalue=nan)
        self.halfspace.createHdf(parent, 'halfspace', add_axis=add_axis, fillvalue=nan)

        # Since the 1D models change size adaptively during the inversion, we need to pad the HDF creation to the maximum allowable number of layers.
        tmp = self.model.pad(self.model.mesh.max_cells)
        tmp.createHdf(parent, 'model', add_axis=add_axis, fillvalue=nan)

        return parent

    def writeHdf(self, parent, index=None):
        """ Given a HDF file initialized as line results, write the contents of results to the appropriate arrays """

        # Get the point index
        if index is None:
            fiducials = StatArray.StatArray.fromHdf(parent['data/fiducial'])
            index = fiducials.searchsorted(self.datapoint.fiducial)

        # Add the iteration number
        parent['iteration'][index] = self.iteration

        # Add the burn in iteration
        parent['burned_in_iteration'][index] = self.burned_in_iteration

        # Add the burn in iteration
        parent['best_iteration'][index] = self.best_iteration

        # Add the burned in logical
        parent['burned_in'][index] = self.burned_in

        # Add the depth of investigation
        # hdfFile['doi'][i] = self.doi()

        # Add the multiplierx
        parent['multiplier'][index] = self.multiplier

        # Add the inversion time
        # hdfFile['invtime'][i] = self.invTime

        # Add the savetime
#        hdfFile['savetime'][i] = self.saveTime

        # Interpolate the mean and best model to the discretized hitmap
        # hm = self.model.par.posterior
        # self.meanInterp = StatArray.StatArray(hm.mean())
        # self.bestInterp = StatArray.StatArray(self.best_model.piecewise_constant_interpolate(self.best_model.par, hm, axis=0))
        # self.opacityInterp[:] = self.Hitmap.credibleRange(percent=95.0, log='e')

        # # Add the interpolated mean model
        # self.meanInterp.writeHdf(hdfFile, 'meaninterp',  index=i)
        # # Add the interpolated best
        # self.bestInterp.writeHdf(hdfFile, 'bestinterp',  index=i)
        # # Add the interpolated opacity

        # Add the acceptance rate
        self.acceptance_v.writeHdf(parent, 'acceptance_rate', index=index)

        # Add the data misfit
        self.data_misfit_v.writeHdf(parent, 'phids', index=index)

        # Write the data posteriors
        self.datapoint.writeHdf(parent,'data',  index=index)
        # Write the highest posterior data
        self.best_datapoint.writeHdf(parent,'data', withPosterior=False, index=index)

        self.halfspace.writeHdf(parent, 'halfspace', index=index)

        # Write the model posteriors
        self.model.writeHdf(parent,'model', index=index)
        # Write the highest posterior data
        self.best_model.writeHdf(parent,'model', withPosterior=False, index=index)


    def read_fromH5Obj(self, h5obj, fName, grpName, system_file_path = ''):
        """ Reads a data points results from HDF5 file """
        grp = h5obj.get(grpName)
        assert not grp is None, "ID "+str(grpName) + " does not exist in file " + fName
        self.fromHdf(grp, system_file_path)


    @classmethod
    def fromHdf(cls, hdfFile, prng, index=None, fiducial=None):

        iNone = index is None
        fNone = fiducial is None

        assert not (iNone and fNone) ^ (not iNone and not fNone), Exception("Must specify either an index OR a fiducial.")

        if not fNone:
            fiducials = StatArray.StatArray.fromHdf(hdfFile['data/fiducial'])
            index = fiducials.searchsorted(fiducial)

        self = cls(
                interactive_plot = True,
                multiplier = hdfRead.readKeyFromFile(hdfFile, '', '/', 'multiplier', index=index),
                n_markov_chains = array(hdfFile.get('n_markov_chains', 100000)),
                parameter_limits = None if not 'limits' in hdfFile else hdfFile.get('limits'),
                reciprocate_parameters = array(hdfFile.get('reciprocate_parameter', False)),
                save_hdf5 = False,
                save_png = False,
                update_plot_every = array(hdfFile.get('update_plot_every', 5000)),
                dont_initialize = True,
                prng=prng)
        self._datapoint = hdfRead.readKeyFromFile(hdfFile, '', '/', 'data', index=index)

        s = s_[index, :]

        self.nSystems = array(hdfFile.get('nsystems'))

        key = 'iteration' if 'iteration' in hdfFile else 'i'
        self.iteration = hdfRead.readKeyFromFile(hdfFile, '', '/', key, index=index)

        key = 'burned_in_iteration' if 'burned_in_iteration' in hdfFile else 'iburn'
        self.burned_in_iteration = hdfRead.readKeyFromFile(hdfFile, '', '/', key, index=index)

        key = 'burned_in' if 'burned_in' in hdfFile else 'burnedin'
        self.burned_in = hdfRead.readKeyFromFile(hdfFile, '', '/', key, index=index)

        key = 'acceptance_rate' if 'acceptance_rate' in hdfFile else 'rate'
        self.acceptance_rate = hdfRead.readKeyFromFile(hdfFile, '', '/', key, index=s)

        # Compute the x axis for acceptance since its every X iterations.
        n = 2 * int32(self.n_markov_chains / self.update_plot_every)
        self.acceptance_x = StatArray.StatArray(arange(1, n + 1) * self.update_plot_every, name='Iteration #')

        self.best_datapoint = self.datapoint

        self.data_misfit_v = hdfRead.readKeyFromFile(hdfFile, '', '/', 'phids', index=s)
        self.data_misfit_v.prior = Distribution('chi2', df=sum(self.datapoint.active), prng=self.prng)

        self.model = hdfRead.readKeyFromFile(hdfFile, '', '/', 'model', index=index)
        self.best_model = self.model

        self.halfspace = hdfRead.readKeyFromFile(hdfFile, '', '/', 'halfspace', index=index)

        self.Hitmap = self.model.values.posterior

        self.invTime = array(hdfFile.get('invtime')[index])
        self.saveTime = array(hdfFile.get('savetime')[index])

        # Initialize a list of iteration number
        self.iRange = StatArray.StatArray(arange(2 * self.n_markov_chains), name="Iteration #", dtype=int64)

        self.verbose = False


        return self<|MERGE_RESOLUTION|>--- conflicted
+++ resolved
@@ -530,11 +530,6 @@
 
     def accept_reject(self):
         """ Propose a new random model and accept or reject it """
-<<<<<<< HEAD
-        # print(self.datapoint.addressof)
-        print(self.datapoint.sensitivity_matrix.addressof)
-
-=======
         import numpy as np
         # dprint('\n\niteration', self.iteration)
 
@@ -542,7 +537,6 @@
 
         # print('incoming predicted data', self.datapoint.predictedData)
         # print('incoming model', self.model.values)
->>>>>>> 612cdcbb
         test_datapoint = deepcopy(self.datapoint)
         print(test_datapoint.sensitivity_matrix.addressof)
 
@@ -558,12 +552,6 @@
 
         # print('sensitivity before perturbing', np.diag(test_datapoint.sensitivity_matrix))
         try:
-<<<<<<< HEAD
-            # print(self.model.addressof)
-            remapped_model, test_model = self.model.perturb(observation)
-            # print(remapped_model.addressof)
-            # print(test_model.addressof)
-=======
             remapped_model, test_model = self.model.perturb(observation, self.low_variance, self.high_variance, self.covariance_scaling)
         # test predicted data and sensitivity are centered on remapped model
         # test variance is centered on the remapped model
@@ -571,17 +559,12 @@
 
             # remapped_model, test_model = self.model.perturb(observation, 0.1, self.high_variance, self.covariance_scaling)
             # remapped_model, test_model = self.model.perturb(observation, 0.1, 2.0, self.covariance_scaling)
->>>>>>> 612cdcbb
         except:
             print('singularity line={} fid={} iteration={} rank={}'.format(observation.line_number, observation.fiducial, self.iteration, self.rank))
             return True
-<<<<<<< HEAD
-        print(test_datapoint.sensitivity_matrix.addressof)
-=======
         # print('sensitivity after perturbing', np.diag(test_datapoint.sensitivity_matrix))
         # print('remapped model', remapped_model.values)
         # print('perturbed model', test_model.values)
->>>>>>> 612cdcbb
 
         if remapped_model is None:
             self.accepted = False
@@ -660,20 +643,12 @@
             self.model = test_model
             self.datapoint = test_datapoint
             # Reset the sensitivity locally to the newly accepted model
-<<<<<<< HEAD
-            # self.datapoint.sensitivity(self.model, modelChanged=False)
-            # print(self.datapoint.addressof)
-            # print(self.model.addressof)
-
-        input('Iteration {} done'.format(self.iteration))
-=======
             self.datapoint.sensitivity(self.model, model_changed=False)
 
         dprint('accepted', self.accepted)
 
         # if self.iteration == 44:
         # input('next')
->>>>>>> 612cdcbb
         return False
 
     def infer(self, hdf_file_handle):
