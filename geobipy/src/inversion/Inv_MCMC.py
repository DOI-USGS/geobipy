""" @EMinversion1D_MCMC
Module defining a Markov Chain Monte Carlo approach to 1D EM inversion
"""
#%%
from ..classes.core.Stopwatch import Stopwatch
from ..classes.data.dataset.FdemData import FdemData
from ..classes.data.dataset.TdemData import TdemData
from ..classes.data.datapoint.FdemDataPoint import FdemDataPoint
from ..classes.data.datapoint.TdemDataPoint import TdemDataPoint
from ..classes.model.Model1D import Model1D
from ..classes.core import StatArray
from ..classes.statistics.Distribution import Distribution
from ..classes.statistics.Histogram1D import Histogram1D
from ..base.customFunctions import expReal as mExp
from scipy import sparse
import numpy as np
from .Results import Results
from ..base.MPI import print
import matplotlib.pyplot as plt


def Inv_MCMC(userParameters, DataPoint, prng, LineResults=None, rank=1):
    """ Markov Chain Monte Carlo approach for inversion of geophysical data
    userParameters: User input parameters object
    DataPoint: Datapoint to invert
    ID: Datapoint label for saving results
    pHDFfile: Optional HDF5 file opened using h5py.File('name.h5','w',driver='mpio', comm=world) before calling Inv_MCMC
    """

    # Check the user input parameters against the datapoint
    userParameters.check(DataPoint)

    # Initialize the MCMC parameters and perform the initial iteration
    [userParameters, Mod, DataPoint, prior, likelihood, posterior, PhiD] = Initialize(userParameters, DataPoint, prng=prng)

    Res = Results(DataPoint, Mod,
                save = userParameters.save,
                plot = userParameters.plot,
                savePNG = userParameters.savePNG,
                fiducial = DataPoint.fiducial,
                nMarkovChains = userParameters.nMarkovChains,
                plotEvery = userParameters.plotEvery,
                reciprocateParameters = userParameters.reciprocateParameters,
                verbose=userParameters.verbose)

    if Res.plotMe:
        Res.initFigure()
        plt.show(block=False)

    # Set the saved best models and data
    bestModel = Mod.deepcopy()
    bestData = DataPoint.deepcopy()
    bestPosterior = -np.inf #posterior#.copy()

    # Initialize the Chain
    i = 0
    iBest = 0
    multiplier = 1.0

    if userParameters.ignoreLikelihood:
        Res.burnedIn = True
        Res.iBurn = 0

    Res.clk.start()

    Go = True
    failed = False
    while (Go):

        # Accept or reject the new model
        [Mod, DataPoint, prior, likelihood, posterior, PhiD, posteriorComponents, ratioComponents, accepted, dimensionChange] = AcceptReject(userParameters, Mod, DataPoint, prior, likelihood, posterior, PhiD, Res, prng)# ,oF, oD, oRel, oAdd, oP, oA, i)

        # Determine if we are burning in
        if (not Res.burnedIn):
            if (PhiD <= multiplier * DataPoint.data.size):
                Res.burnedIn = True  # Let the results know they are burned in
                Res.iBurn = i         # Save the burn in iteration to the results
                iBest = i
                bestModel = Mod.deepcopy()
                bestData = DataPoint.deepcopy()
                bestPosterior = posterior

        if (posterior > bestPosterior):
            iBest = i
            bestModel = Mod.deepcopy()
            bestData = DataPoint.deepcopy()
            bestPosterior = posterior

        if (np.mod(i, userParameters.plotEvery) == 0):
            tPerMod = Res.clk.lap() / userParameters.plotEvery
            tmp = "i=%i, k=%i, %4.3f s/Model, %0.3f s Elapsed\n" % (i, np.float(Mod.nCells[0]), tPerMod, Res.clk.timeinSeconds())
            if (rank == 1):
                print(tmp)

            if (not Res.burnedIn and not userParameters.solveRelativeError):
                multiplier *= userParameters.multiplier

        Res.update(i, Mod, DataPoint, iBest, bestData, bestModel, multiplier, PhiD, posterior, posteriorComponents, ratioComponents, accepted, dimensionChange, userParameters.clipRatio)

        if Res.plotMe:
            Res.plot("Fiducial {}".format(DataPoint.fiducial), increment=userParameters.plotEvery)

        i += 1

        Go = i <= userParameters.nMarkovChains + Res.iBurn

        if not Res.burnedIn:
            Go = i < userParameters.nMarkovChains
            if not Go:
                failed = True

    Res.clk.stop()
    Res.invTime = np.float64(Res.clk.timeinSeconds())
    # Does the user want to save the HDF5 results?
    if (userParameters.save):
        # No parallel write is being used, so write a single file for the data point
        if (LineResults is None):
            Res.save(outdir=userParameters.dataPointResultsDir, fiducial=DataPoint.fiducial)
        else: # Write the contents to the parallel HDF5 file
            LineResults.results2Hdf(Res)
#            Res.writeHdf(pHDFfile, str(ID), create=False) # Assumes space has been created for the data point

    # Does the user want to save the plot as a png?
    if (Res.savePNG):# and not failed):
        # To save any thing the Results must be plot
        Res.plot()
        Res.toPNG('.', DataPoint.fiducial)

    return failed


def Initialize(userParameters, DataPoint, prng):
    """Initialize the transdimensional Markov chain Monte Carlo inversion.


    """
    # ---------------------------------------
    # Set the priors on the data point
    # ---------------------------------------
    # Set the prior on the data
    DataPoint.predictedData.setPrior('MvLogNormal', DataPoint.data[DataPoint.active], DataPoint.std[DataPoint.active]**2.0, linearSpace=False, prng=prng)
    DataPoint.relErr = userParameters.initialRelativeError
    DataPoint.addErr = userParameters.initialAdditiveError

    z = np.float64(DataPoint.z)
    dz = userParameters.maximumElevationChange
    heightPrior = Distribution('Uniform', z - dz, z + dz, prng=prng)
    relativePrior = Distribution('Uniform', userParameters.minimumRelativeError, userParameters.maximumRelativeError, prng=prng)

    log = isinstance(DataPoint, TdemDataPoint)

    additivePrior = Distribution('Uniform', userParameters.minimumAdditiveError, userParameters.maximumAdditiveError, log=log, prng=prng)

    DataPoint.setPriors(heightPrior, relativePrior, additivePrior)

    # ------------------------------------
    # Set the proposal distributions for the data point
    # ------------------------------------
    heightProposal = Distribution('Normal', DataPoint.z, userParameters.elevationProposalVariance, prng=prng)
    relativeProposal = Distribution('MvNormal', DataPoint.relErr, userParameters.relativeErrorProposalVariance, prng=prng)
    additiveProposal = Distribution('MvLogNormal', DataPoint.addErr, userParameters.additiveErrorProposalVariance, linearSpace=log, prng=prng)
    DataPoint.setProposals(heightProposal, relativeProposal, additiveProposal)

    # ---------------------------------
    # Set the posterior histograms for the data point
    # ---------------------------------
<<<<<<< HEAD
    DataPoint.setPosteriors()
=======
    # Create a histogram to set the height posterior.
    H = Histogram1D(bins = StatArray.StatArray(DataPoint.z.prior.bins(), name=DataPoint.z.name, units=DataPoint.z.units), relativeTo=DataPoint.z)
    DataPoint.z.setPosterior(H)
    # Initialize the histograms for the relative errors
    rBins = DataPoint.relErr.prior.bins()
    if DataPoint.nSystems > 1:
        DataPoint.relErr.setPosterior([Histogram1D(bins = StatArray.StatArray(rBins[0, :], name='$\epsilon_{Relative}x10^{2}$', units='%')) for i in range(DataPoint.nSystems)])
    else:
        DataPoint.relErr.setPosterior(Histogram1D(bins = StatArray.StatArray(rBins, name='$\epsilon_{Relative}x10^{2}$', units='%')))
    # Set the posterior for the data point.
    DataPoint.setAdditiveErrorPosterior()
>>>>>>> a9fbe2c9

    # Update the data errors based on user given parameters
    # if userParameters.solveRelativeError or userParameters.solveAdditiveError:
    DataPoint.updateErrors(userParameters.initialRelativeError, userParameters.initialAdditiveError)


    # Initialize the calibration parameters
    if (userParameters.solveCalibration):
        DataPoint.calibration.setPrior('Normal',
                               np.reshape(userParameters.calMean, np.size(userParameters.calMean), order='F'),
                               np.reshape(userParameters.calVar, np.size(userParameters.calVar), order='F'), prng=prng)
        DataPoint.calibration[:] = DataPoint.calibration.prior.mean
        # Initialize the calibration proposal
        DataPoint.calibration.setProposal('Normal', DataPoint.calibration, np.reshape(userParameters.propCal, np.size(userParameters.propCal), order='F'), prng=prng)


    DataPoint.relErr.updatePosterior()
    DataPoint.addErr.updatePosterior()


    # ---------------------------------
    # Set the earth model properties
    # ---------------------------------

    # Find the conductivity of a half space model that best fits the data
    halfspace = DataPoint.FindBestHalfSpace()

    # Create an initial model for the first iteration of the inversion
    # Initialize a 1D model with the half space conductivity
    # parameter = StatArray.StatArray(np.full(2, halfspaceValue), name='Conductivity', units=r'$\frac{S}{m}$')
    # Assign the depth to the interface as half the bounds
    Mod = halfspace.insertLayer(z = 0.5 * (userParameters.maximumDepth + userParameters.minimumDepth))

    # thk = np.asarray([0.5 * (userParameters.maximumDepth + userParameters.minimumDepth)])
    # Mod = Model1D(2, parameters = parameter, thickness=thk)

    # Setup the model for perturbation
    Mod.setPriors(halfspace.par[0], userParameters.minimumDepth, userParameters.maximumDepth, userParameters.maximumNumberofLayers, userParameters.solveParameter, userParameters.solveGradient, parameterLimits=userParameters.parameterLimits, minThickness=userParameters.minimumThickness, factor=userParameters.factor, prng=prng)


    # Assign a Hitmap as a prior if one is given
    # if (not userParameters.referenceHitmap is None):
    #     Mod.setReferenceHitmap(userParameters.referenceHitmap)

    # Compute the predicted data
    DataPoint.forward(Mod)

    inverseHessian = Mod.localParameterVariance(DataPoint)

    # Instantiate the proposal for the parameters.
    parameterProposal = Distribution('MvLogNormal', Mod.par, inverseHessian, linearSpace=True, prng=prng)

    probabilities = [userParameters.pBirth, userParameters.pDeath, userParameters.pPerturb, userParameters.pNochange]
    Mod.setProposals(probabilities, parameterProposal=parameterProposal, prng=prng)

    Mod.setPosteriors()

    # Compute the data misfit
    PhiD = DataPoint.dataMisfit(squared=True)

    # Calibrate the response if it is being solved for
    if (userParameters.solveCalibration):
        DataPoint.calibrate()

    # Evaluate the prior for the current model
    p = Mod.priorProbability(userParameters.solveParameter, userParameters.solveGradient)
    prior = p
    # Evaluate the prior for the current data
    p = DataPoint.priorProbability(userParameters.solveRelativeError, userParameters.solveAdditiveError, userParameters.solveElevation, userParameters.solveCalibration)
    prior += p

    # Add the likelihood function to the prior
    likelihood = 1.0
    if not userParameters.ignoreLikelihood:
        likelihood = DataPoint.likelihood(log=True)

    posterior = likelihood + prior

    return (userParameters, Mod, DataPoint, prior, likelihood, posterior, PhiD)


def AcceptReject(userParameters, Mod, DataPoint, prior, likelihood, posterior, PhiD, Res, prng):# ,oF, oD, oRel, oAdd, oP, oA ,curIter):
    """ Propose a new random model and accept or reject it """
    clk = Stopwatch()
    clk.start()

    perturbedDatapoint = DataPoint.deepcopy()

    # Perturb the current model
    remappedModel, perturbedModel = Mod.perturb(perturbedDatapoint)

    # Propose a new data point, using assigned proposal distributions
    perturbedDatapoint.perturb(userParameters.solveElevation, userParameters.solveRelativeError, userParameters.solveAdditiveError, userParameters.solveCalibration)

    # Forward model the data from the candidate model
    perturbedDatapoint.forward(perturbedModel)

    # Compute the data misfit
    PhiD1 = perturbedDatapoint.dataMisfit(squared=True)

    if (userParameters.verbose):
        posteriorComponents = np.zeros(8, dtype=np.float64)
        prior1, posteriorComponents[:4] = perturbedModel.priorProbability(userParameters.solveParameter, userParameters.solveGradient, verbose=True)

        tmp, posteriorComponents[4:] = perturbedDatapoint.priorProbability(userParameters.solveRelativeError, userParameters.solveAdditiveError, userParameters.solveElevation, userParameters.solveCalibration, verbose=True)
        prior1 += tmp

    else:

        # Evaluate the prior for the current model
        posteriorComponents = None
        # Evaluate the prior for the current model
        prior1 = perturbedModel.priorProbability(userParameters.solveParameter, userParameters.solveGradient)
        # Evaluate the prior for the current data
        prior1 += perturbedDatapoint.priorProbability(userParameters.solveRelativeError, userParameters.solveAdditiveError, userParameters.solveElevation, userParameters.solveCalibration)

    # Test for early rejection
    if (prior1 == -np.inf):
        return(Mod, DataPoint, prior, likelihood, posterior, PhiD, posteriorComponents, ratioComponents, False, Mod.nCells[0] != perturbedModel.nCells[0])

    # Compute the components of each acceptance ratio
    likelihood1 = perturbedDatapoint.likelihood(log=True)

    posterior1 = prior1 + likelihood1

    proposal, proposal1 = perturbedModel.proposalProbabilities(perturbedDatapoint, remappedModel, Res.burnedIn)

    priorRatio = prior1 - prior
    likelihoodRatio = likelihood1 - likelihood
    if userParameters.ignoreLikelihood:
        likelihoodRatio = 0.0
    proposalRatio = proposal - proposal1


    try:
        log_acceptanceRatio = np.float128(priorRatio + likelihoodRatio + proposalRatio)

        acceptanceProbability = mExp(log_acceptanceRatio)
    except:
        log_acceptanceRatio = -np.inf
        acceptanceProbability = -1.0

    if userParameters.verbose:
        ratioComponents = np.squeeze(np.asarray([prior1, prior, likelihood1, likelihood, proposal, proposal1, log_acceptanceRatio]))
    else:
        ratioComponents = None

    # If we accept the model
    accepted = acceptanceProbability > prng.uniform()

    if (accepted):
        Res.acceptance += 1
        return(perturbedModel, perturbedDatapoint, prior1, likelihood1, posterior1, PhiD1, posteriorComponents, ratioComponents, True, Mod.nCells[0] != perturbedModel.nCells[0])

    else: # Rejected
        return(Mod, DataPoint, prior, likelihood, posterior, PhiD, posteriorComponents, ratioComponents, False, Mod.nCells[0] != perturbedModel.nCells[0])

    clk.stop()


    #%%<|MERGE_RESOLUTION|>--- conflicted
+++ resolved
@@ -1,342 +1,328 @@
-""" @EMinversion1D_MCMC
-Module defining a Markov Chain Monte Carlo approach to 1D EM inversion
-"""
-#%%
-from ..classes.core.Stopwatch import Stopwatch
-from ..classes.data.dataset.FdemData import FdemData
-from ..classes.data.dataset.TdemData import TdemData
-from ..classes.data.datapoint.FdemDataPoint import FdemDataPoint
-from ..classes.data.datapoint.TdemDataPoint import TdemDataPoint
-from ..classes.model.Model1D import Model1D
-from ..classes.core import StatArray
-from ..classes.statistics.Distribution import Distribution
-from ..classes.statistics.Histogram1D import Histogram1D
-from ..base.customFunctions import expReal as mExp
-from scipy import sparse
-import numpy as np
-from .Results import Results
-from ..base.MPI import print
-import matplotlib.pyplot as plt
-
-
-def Inv_MCMC(userParameters, DataPoint, prng, LineResults=None, rank=1):
-    """ Markov Chain Monte Carlo approach for inversion of geophysical data
-    userParameters: User input parameters object
-    DataPoint: Datapoint to invert
-    ID: Datapoint label for saving results
-    pHDFfile: Optional HDF5 file opened using h5py.File('name.h5','w',driver='mpio', comm=world) before calling Inv_MCMC
-    """
-
-    # Check the user input parameters against the datapoint
-    userParameters.check(DataPoint)
-
-    # Initialize the MCMC parameters and perform the initial iteration
-    [userParameters, Mod, DataPoint, prior, likelihood, posterior, PhiD] = Initialize(userParameters, DataPoint, prng=prng)
-
-    Res = Results(DataPoint, Mod,
-                save = userParameters.save,
-                plot = userParameters.plot,
-                savePNG = userParameters.savePNG,
-                fiducial = DataPoint.fiducial,
-                nMarkovChains = userParameters.nMarkovChains,
-                plotEvery = userParameters.plotEvery,
-                reciprocateParameters = userParameters.reciprocateParameters,
-                verbose=userParameters.verbose)
-
-    if Res.plotMe:
-        Res.initFigure()
-        plt.show(block=False)
-
-    # Set the saved best models and data
-    bestModel = Mod.deepcopy()
-    bestData = DataPoint.deepcopy()
-    bestPosterior = -np.inf #posterior#.copy()
-
-    # Initialize the Chain
-    i = 0
-    iBest = 0
-    multiplier = 1.0
-
-    if userParameters.ignoreLikelihood:
-        Res.burnedIn = True
-        Res.iBurn = 0
-
-    Res.clk.start()
-
-    Go = True
-    failed = False
-    while (Go):
-
-        # Accept or reject the new model
-        [Mod, DataPoint, prior, likelihood, posterior, PhiD, posteriorComponents, ratioComponents, accepted, dimensionChange] = AcceptReject(userParameters, Mod, DataPoint, prior, likelihood, posterior, PhiD, Res, prng)# ,oF, oD, oRel, oAdd, oP, oA, i)
-
-        # Determine if we are burning in
-        if (not Res.burnedIn):
-            if (PhiD <= multiplier * DataPoint.data.size):
-                Res.burnedIn = True  # Let the results know they are burned in
-                Res.iBurn = i         # Save the burn in iteration to the results
-                iBest = i
-                bestModel = Mod.deepcopy()
-                bestData = DataPoint.deepcopy()
-                bestPosterior = posterior
-
-        if (posterior > bestPosterior):
-            iBest = i
-            bestModel = Mod.deepcopy()
-            bestData = DataPoint.deepcopy()
-            bestPosterior = posterior
-
-        if (np.mod(i, userParameters.plotEvery) == 0):
-            tPerMod = Res.clk.lap() / userParameters.plotEvery
-            tmp = "i=%i, k=%i, %4.3f s/Model, %0.3f s Elapsed\n" % (i, np.float(Mod.nCells[0]), tPerMod, Res.clk.timeinSeconds())
-            if (rank == 1):
-                print(tmp)
-
-            if (not Res.burnedIn and not userParameters.solveRelativeError):
-                multiplier *= userParameters.multiplier
-
-        Res.update(i, Mod, DataPoint, iBest, bestData, bestModel, multiplier, PhiD, posterior, posteriorComponents, ratioComponents, accepted, dimensionChange, userParameters.clipRatio)
-
-        if Res.plotMe:
-            Res.plot("Fiducial {}".format(DataPoint.fiducial), increment=userParameters.plotEvery)
-
-        i += 1
-
-        Go = i <= userParameters.nMarkovChains + Res.iBurn
-
-        if not Res.burnedIn:
-            Go = i < userParameters.nMarkovChains
-            if not Go:
-                failed = True
-
-    Res.clk.stop()
-    Res.invTime = np.float64(Res.clk.timeinSeconds())
-    # Does the user want to save the HDF5 results?
-    if (userParameters.save):
-        # No parallel write is being used, so write a single file for the data point
-        if (LineResults is None):
-            Res.save(outdir=userParameters.dataPointResultsDir, fiducial=DataPoint.fiducial)
-        else: # Write the contents to the parallel HDF5 file
-            LineResults.results2Hdf(Res)
-#            Res.writeHdf(pHDFfile, str(ID), create=False) # Assumes space has been created for the data point
-
-    # Does the user want to save the plot as a png?
-    if (Res.savePNG):# and not failed):
-        # To save any thing the Results must be plot
-        Res.plot()
-        Res.toPNG('.', DataPoint.fiducial)
-
-    return failed
-
-
-def Initialize(userParameters, DataPoint, prng):
-    """Initialize the transdimensional Markov chain Monte Carlo inversion.
-
-
-    """
-    # ---------------------------------------
-    # Set the priors on the data point
-    # ---------------------------------------
-    # Set the prior on the data
-    DataPoint.predictedData.setPrior('MvLogNormal', DataPoint.data[DataPoint.active], DataPoint.std[DataPoint.active]**2.0, linearSpace=False, prng=prng)
-    DataPoint.relErr = userParameters.initialRelativeError
-    DataPoint.addErr = userParameters.initialAdditiveError
-
-    z = np.float64(DataPoint.z)
-    dz = userParameters.maximumElevationChange
-    heightPrior = Distribution('Uniform', z - dz, z + dz, prng=prng)
-    relativePrior = Distribution('Uniform', userParameters.minimumRelativeError, userParameters.maximumRelativeError, prng=prng)
-
-    log = isinstance(DataPoint, TdemDataPoint)
-
-    additivePrior = Distribution('Uniform', userParameters.minimumAdditiveError, userParameters.maximumAdditiveError, log=log, prng=prng)
-
-    DataPoint.setPriors(heightPrior, relativePrior, additivePrior)
-
-    # ------------------------------------
-    # Set the proposal distributions for the data point
-    # ------------------------------------
-    heightProposal = Distribution('Normal', DataPoint.z, userParameters.elevationProposalVariance, prng=prng)
-    relativeProposal = Distribution('MvNormal', DataPoint.relErr, userParameters.relativeErrorProposalVariance, prng=prng)
-    additiveProposal = Distribution('MvLogNormal', DataPoint.addErr, userParameters.additiveErrorProposalVariance, linearSpace=log, prng=prng)
-    DataPoint.setProposals(heightProposal, relativeProposal, additiveProposal)
-
-    # ---------------------------------
-    # Set the posterior histograms for the data point
-    # ---------------------------------
-<<<<<<< HEAD
-    DataPoint.setPosteriors()
-=======
-    # Create a histogram to set the height posterior.
-    H = Histogram1D(bins = StatArray.StatArray(DataPoint.z.prior.bins(), name=DataPoint.z.name, units=DataPoint.z.units), relativeTo=DataPoint.z)
-    DataPoint.z.setPosterior(H)
-    # Initialize the histograms for the relative errors
-    rBins = DataPoint.relErr.prior.bins()
-    if DataPoint.nSystems > 1:
-        DataPoint.relErr.setPosterior([Histogram1D(bins = StatArray.StatArray(rBins[0, :], name='$\epsilon_{Relative}x10^{2}$', units='%')) for i in range(DataPoint.nSystems)])
-    else:
-        DataPoint.relErr.setPosterior(Histogram1D(bins = StatArray.StatArray(rBins, name='$\epsilon_{Relative}x10^{2}$', units='%')))
-    # Set the posterior for the data point.
-    DataPoint.setAdditiveErrorPosterior()
->>>>>>> a9fbe2c9
-
-    # Update the data errors based on user given parameters
-    # if userParameters.solveRelativeError or userParameters.solveAdditiveError:
-    DataPoint.updateErrors(userParameters.initialRelativeError, userParameters.initialAdditiveError)
-
-
-    # Initialize the calibration parameters
-    if (userParameters.solveCalibration):
-        DataPoint.calibration.setPrior('Normal',
-                               np.reshape(userParameters.calMean, np.size(userParameters.calMean), order='F'),
-                               np.reshape(userParameters.calVar, np.size(userParameters.calVar), order='F'), prng=prng)
-        DataPoint.calibration[:] = DataPoint.calibration.prior.mean
-        # Initialize the calibration proposal
-        DataPoint.calibration.setProposal('Normal', DataPoint.calibration, np.reshape(userParameters.propCal, np.size(userParameters.propCal), order='F'), prng=prng)
-
-
-    DataPoint.relErr.updatePosterior()
-    DataPoint.addErr.updatePosterior()
-
-
-    # ---------------------------------
-    # Set the earth model properties
-    # ---------------------------------
-
-    # Find the conductivity of a half space model that best fits the data
-    halfspace = DataPoint.FindBestHalfSpace()
-
-    # Create an initial model for the first iteration of the inversion
-    # Initialize a 1D model with the half space conductivity
-    # parameter = StatArray.StatArray(np.full(2, halfspaceValue), name='Conductivity', units=r'$\frac{S}{m}$')
-    # Assign the depth to the interface as half the bounds
-    Mod = halfspace.insertLayer(z = 0.5 * (userParameters.maximumDepth + userParameters.minimumDepth))
-
-    # thk = np.asarray([0.5 * (userParameters.maximumDepth + userParameters.minimumDepth)])
-    # Mod = Model1D(2, parameters = parameter, thickness=thk)
-
-    # Setup the model for perturbation
-    Mod.setPriors(halfspace.par[0], userParameters.minimumDepth, userParameters.maximumDepth, userParameters.maximumNumberofLayers, userParameters.solveParameter, userParameters.solveGradient, parameterLimits=userParameters.parameterLimits, minThickness=userParameters.minimumThickness, factor=userParameters.factor, prng=prng)
-
-
-    # Assign a Hitmap as a prior if one is given
-    # if (not userParameters.referenceHitmap is None):
-    #     Mod.setReferenceHitmap(userParameters.referenceHitmap)
-
-    # Compute the predicted data
-    DataPoint.forward(Mod)
-
-    inverseHessian = Mod.localParameterVariance(DataPoint)
-
-    # Instantiate the proposal for the parameters.
-    parameterProposal = Distribution('MvLogNormal', Mod.par, inverseHessian, linearSpace=True, prng=prng)
-
-    probabilities = [userParameters.pBirth, userParameters.pDeath, userParameters.pPerturb, userParameters.pNochange]
-    Mod.setProposals(probabilities, parameterProposal=parameterProposal, prng=prng)
-
-    Mod.setPosteriors()
-
-    # Compute the data misfit
-    PhiD = DataPoint.dataMisfit(squared=True)
-
-    # Calibrate the response if it is being solved for
-    if (userParameters.solveCalibration):
-        DataPoint.calibrate()
-
-    # Evaluate the prior for the current model
-    p = Mod.priorProbability(userParameters.solveParameter, userParameters.solveGradient)
-    prior = p
-    # Evaluate the prior for the current data
-    p = DataPoint.priorProbability(userParameters.solveRelativeError, userParameters.solveAdditiveError, userParameters.solveElevation, userParameters.solveCalibration)
-    prior += p
-
-    # Add the likelihood function to the prior
-    likelihood = 1.0
-    if not userParameters.ignoreLikelihood:
-        likelihood = DataPoint.likelihood(log=True)
-
-    posterior = likelihood + prior
-
-    return (userParameters, Mod, DataPoint, prior, likelihood, posterior, PhiD)
-
-
-def AcceptReject(userParameters, Mod, DataPoint, prior, likelihood, posterior, PhiD, Res, prng):# ,oF, oD, oRel, oAdd, oP, oA ,curIter):
-    """ Propose a new random model and accept or reject it """
-    clk = Stopwatch()
-    clk.start()
-
-    perturbedDatapoint = DataPoint.deepcopy()
-
-    # Perturb the current model
-    remappedModel, perturbedModel = Mod.perturb(perturbedDatapoint)
-
-    # Propose a new data point, using assigned proposal distributions
-    perturbedDatapoint.perturb(userParameters.solveElevation, userParameters.solveRelativeError, userParameters.solveAdditiveError, userParameters.solveCalibration)
-
-    # Forward model the data from the candidate model
-    perturbedDatapoint.forward(perturbedModel)
-
-    # Compute the data misfit
-    PhiD1 = perturbedDatapoint.dataMisfit(squared=True)
-
-    if (userParameters.verbose):
-        posteriorComponents = np.zeros(8, dtype=np.float64)
-        prior1, posteriorComponents[:4] = perturbedModel.priorProbability(userParameters.solveParameter, userParameters.solveGradient, verbose=True)
-
-        tmp, posteriorComponents[4:] = perturbedDatapoint.priorProbability(userParameters.solveRelativeError, userParameters.solveAdditiveError, userParameters.solveElevation, userParameters.solveCalibration, verbose=True)
-        prior1 += tmp
-
-    else:
-
-        # Evaluate the prior for the current model
-        posteriorComponents = None
-        # Evaluate the prior for the current model
-        prior1 = perturbedModel.priorProbability(userParameters.solveParameter, userParameters.solveGradient)
-        # Evaluate the prior for the current data
-        prior1 += perturbedDatapoint.priorProbability(userParameters.solveRelativeError, userParameters.solveAdditiveError, userParameters.solveElevation, userParameters.solveCalibration)
-
-    # Test for early rejection
-    if (prior1 == -np.inf):
-        return(Mod, DataPoint, prior, likelihood, posterior, PhiD, posteriorComponents, ratioComponents, False, Mod.nCells[0] != perturbedModel.nCells[0])
-
-    # Compute the components of each acceptance ratio
-    likelihood1 = perturbedDatapoint.likelihood(log=True)
-
-    posterior1 = prior1 + likelihood1
-
-    proposal, proposal1 = perturbedModel.proposalProbabilities(perturbedDatapoint, remappedModel, Res.burnedIn)
-
-    priorRatio = prior1 - prior
-    likelihoodRatio = likelihood1 - likelihood
-    if userParameters.ignoreLikelihood:
-        likelihoodRatio = 0.0
-    proposalRatio = proposal - proposal1
-
-
-    try:
-        log_acceptanceRatio = np.float128(priorRatio + likelihoodRatio + proposalRatio)
-
-        acceptanceProbability = mExp(log_acceptanceRatio)
-    except:
-        log_acceptanceRatio = -np.inf
-        acceptanceProbability = -1.0
-
-    if userParameters.verbose:
-        ratioComponents = np.squeeze(np.asarray([prior1, prior, likelihood1, likelihood, proposal, proposal1, log_acceptanceRatio]))
-    else:
-        ratioComponents = None
-
-    # If we accept the model
-    accepted = acceptanceProbability > prng.uniform()
-
-    if (accepted):
-        Res.acceptance += 1
-        return(perturbedModel, perturbedDatapoint, prior1, likelihood1, posterior1, PhiD1, posteriorComponents, ratioComponents, True, Mod.nCells[0] != perturbedModel.nCells[0])
-
-    else: # Rejected
-        return(Mod, DataPoint, prior, likelihood, posterior, PhiD, posteriorComponents, ratioComponents, False, Mod.nCells[0] != perturbedModel.nCells[0])
-
-    clk.stop()
-
-
-    #%%+""" @EMinversion1D_MCMC
+Module defining a Markov Chain Monte Carlo approach to 1D EM inversion
+"""
+#%%
+from ..classes.core.Stopwatch import Stopwatch
+from ..classes.data.dataset.FdemData import FdemData
+from ..classes.data.dataset.TdemData import TdemData
+from ..classes.data.datapoint.FdemDataPoint import FdemDataPoint
+from ..classes.data.datapoint.TdemDataPoint import TdemDataPoint
+from ..classes.model.Model1D import Model1D
+from ..classes.core import StatArray
+from ..classes.statistics.Distribution import Distribution
+from ..classes.statistics.Histogram1D import Histogram1D
+from ..base.customFunctions import expReal as mExp
+from scipy import sparse
+import numpy as np
+from .Results import Results
+from ..base.MPI import print
+import matplotlib.pyplot as plt
+
+
+def Inv_MCMC(userParameters, DataPoint, prng, LineResults=None, rank=1):
+    """ Markov Chain Monte Carlo approach for inversion of geophysical data
+    userParameters: User input parameters object
+    DataPoint: Datapoint to invert
+    ID: Datapoint label for saving results
+    pHDFfile: Optional HDF5 file opened using h5py.File('name.h5','w',driver='mpio', comm=world) before calling Inv_MCMC
+    """
+
+    # Check the user input parameters against the datapoint
+    userParameters.check(DataPoint)
+
+    # Initialize the MCMC parameters and perform the initial iteration
+    [userParameters, Mod, DataPoint, prior, likelihood, posterior, PhiD] = Initialize(userParameters, DataPoint, prng=prng)
+
+    Res = Results(DataPoint, Mod,
+                save = userParameters.save,
+                plot = userParameters.plot,
+                savePNG = userParameters.savePNG,
+                fiducial = DataPoint.fiducial,
+                nMarkovChains = userParameters.nMarkovChains,
+                plotEvery = userParameters.plotEvery,
+                reciprocateParameters = userParameters.reciprocateParameters,
+                verbose=userParameters.verbose)
+
+    if Res.plotMe:
+        Res.initFigure()
+        plt.show(block=False)
+
+    # Set the saved best models and data
+    bestModel = Mod.deepcopy()
+    bestData = DataPoint.deepcopy()
+    bestPosterior = -np.inf #posterior#.copy()
+
+    # Initialize the Chain
+    i = 0
+    iBest = 0
+    multiplier = 1.0
+
+    if userParameters.ignoreLikelihood:
+        Res.burnedIn = True
+        Res.iBurn = 0
+
+    Res.clk.start()
+
+    Go = True
+    failed = False
+    while (Go):
+
+        # Accept or reject the new model
+        [Mod, DataPoint, prior, likelihood, posterior, PhiD, posteriorComponents, ratioComponents, accepted, dimensionChange] = AcceptReject(userParameters, Mod, DataPoint, prior, likelihood, posterior, PhiD, Res, prng)# ,oF, oD, oRel, oAdd, oP, oA, i)
+
+        # Determine if we are burning in
+        if (not Res.burnedIn):
+            if (PhiD <= multiplier * DataPoint.data.size):
+                Res.burnedIn = True  # Let the results know they are burned in
+                Res.iBurn = i         # Save the burn in iteration to the results
+                iBest = i
+                bestModel = Mod.deepcopy()
+                bestData = DataPoint.deepcopy()
+                bestPosterior = posterior
+
+        if (posterior > bestPosterior):
+            iBest = i
+            bestModel = Mod.deepcopy()
+            bestData = DataPoint.deepcopy()
+            bestPosterior = posterior
+
+        if (np.mod(i, userParameters.plotEvery) == 0):
+            tPerMod = Res.clk.lap() / userParameters.plotEvery
+            tmp = "i=%i, k=%i, %4.3f s/Model, %0.3f s Elapsed\n" % (i, np.float(Mod.nCells[0]), tPerMod, Res.clk.timeinSeconds())
+            if (rank == 1):
+                print(tmp)
+
+            if (not Res.burnedIn and not userParameters.solveRelativeError):
+                multiplier *= userParameters.multiplier
+
+        Res.update(i, Mod, DataPoint, iBest, bestData, bestModel, multiplier, PhiD, posterior, posteriorComponents, ratioComponents, accepted, dimensionChange, userParameters.clipRatio)
+
+        if Res.plotMe:
+            Res.plot("Fiducial {}".format(DataPoint.fiducial), increment=userParameters.plotEvery)
+
+        i += 1
+
+        Go = i <= userParameters.nMarkovChains + Res.iBurn
+
+        if not Res.burnedIn:
+            Go = i < userParameters.nMarkovChains
+            if not Go:
+                failed = True
+
+    Res.clk.stop()
+    Res.invTime = np.float64(Res.clk.timeinSeconds())
+    # Does the user want to save the HDF5 results?
+    if (userParameters.save):
+        # No parallel write is being used, so write a single file for the data point
+        if (LineResults is None):
+            Res.save(outdir=userParameters.dataPointResultsDir, fiducial=DataPoint.fiducial)
+        else: # Write the contents to the parallel HDF5 file
+            LineResults.results2Hdf(Res)
+#            Res.writeHdf(pHDFfile, str(ID), create=False) # Assumes space has been created for the data point
+
+    # Does the user want to save the plot as a png?
+    if (Res.savePNG):# and not failed):
+        # To save any thing the Results must be plot
+        Res.plot()
+        Res.toPNG('.', DataPoint.fiducial)
+
+    return failed
+
+
+def Initialize(userParameters, DataPoint, prng):
+    """Initialize the transdimensional Markov chain Monte Carlo inversion.
+
+
+    """
+    # ---------------------------------------
+    # Set the priors on the data point
+    # ---------------------------------------
+    # Set the prior on the data
+    DataPoint.predictedData.setPrior('MvLogNormal', DataPoint.data[DataPoint.active], DataPoint.std[DataPoint.active]**2.0, linearSpace=False, prng=prng)
+    DataPoint.relErr = userParameters.initialRelativeError
+    DataPoint.addErr = userParameters.initialAdditiveError
+
+    z = np.float64(DataPoint.z)
+    dz = userParameters.maximumElevationChange
+    heightPrior = Distribution('Uniform', z - dz, z + dz, prng=prng)
+    relativePrior = Distribution('Uniform', userParameters.minimumRelativeError, userParameters.maximumRelativeError, prng=prng)
+
+    log = isinstance(DataPoint, TdemDataPoint)
+
+    additivePrior = Distribution('Uniform', userParameters.minimumAdditiveError, userParameters.maximumAdditiveError, log=log, prng=prng)
+
+    DataPoint.setPriors(heightPrior, relativePrior, additivePrior)
+
+    # ------------------------------------
+    # Set the proposal distributions for the data point
+    # ------------------------------------
+    heightProposal = Distribution('Normal', DataPoint.z, userParameters.elevationProposalVariance, prng=prng)
+    relativeProposal = Distribution('MvNormal', DataPoint.relErr, userParameters.relativeErrorProposalVariance, prng=prng)
+    additiveProposal = Distribution('MvLogNormal', DataPoint.addErr, userParameters.additiveErrorProposalVariance, linearSpace=log, prng=prng)
+    DataPoint.setProposals(heightProposal, relativeProposal, additiveProposal)
+
+    # ---------------------------------
+    # Set the posterior histograms for the data point
+    # ---------------------------------
+    DataPoint.setPosteriors()
+
+    # Update the data errors based on user given parameters
+    # if userParameters.solveRelativeError or userParameters.solveAdditiveError:
+    DataPoint.updateErrors(userParameters.initialRelativeError, userParameters.initialAdditiveError)
+
+
+    # Initialize the calibration parameters
+    if (userParameters.solveCalibration):
+        DataPoint.calibration.setPrior('Normal',
+                               np.reshape(userParameters.calMean, np.size(userParameters.calMean), order='F'),
+                               np.reshape(userParameters.calVar, np.size(userParameters.calVar), order='F'), prng=prng)
+        DataPoint.calibration[:] = DataPoint.calibration.prior.mean
+        # Initialize the calibration proposal
+        DataPoint.calibration.setProposal('Normal', DataPoint.calibration, np.reshape(userParameters.propCal, np.size(userParameters.propCal), order='F'), prng=prng)
+
+
+    DataPoint.relErr.updatePosterior()
+    DataPoint.addErr.updatePosterior()
+
+
+    # ---------------------------------
+    # Set the earth model properties
+    # ---------------------------------
+
+    # Find the conductivity of a half space model that best fits the data
+    halfspace = DataPoint.FindBestHalfSpace()
+
+    # Create an initial model for the first iteration of the inversion
+    # Initialize a 1D model with the half space conductivity
+    # parameter = StatArray.StatArray(np.full(2, halfspaceValue), name='Conductivity', units=r'$\frac{S}{m}$')
+    # Assign the depth to the interface as half the bounds
+    Mod = halfspace.insertLayer(z = 0.5 * (userParameters.maximumDepth + userParameters.minimumDepth))
+
+    # thk = np.asarray([0.5 * (userParameters.maximumDepth + userParameters.minimumDepth)])
+    # Mod = Model1D(2, parameters = parameter, thickness=thk)
+
+    # Setup the model for perturbation
+    Mod.setPriors(halfspace.par[0], userParameters.minimumDepth, userParameters.maximumDepth, userParameters.maximumNumberofLayers, userParameters.solveParameter, userParameters.solveGradient, parameterLimits=userParameters.parameterLimits, minThickness=userParameters.minimumThickness, factor=userParameters.factor, prng=prng)
+
+
+    # Assign a Hitmap as a prior if one is given
+    # if (not userParameters.referenceHitmap is None):
+    #     Mod.setReferenceHitmap(userParameters.referenceHitmap)
+
+    # Compute the predicted data
+    DataPoint.forward(Mod)
+
+    inverseHessian = Mod.localParameterVariance(DataPoint)
+
+    # Instantiate the proposal for the parameters.
+    parameterProposal = Distribution('MvLogNormal', Mod.par, inverseHessian, linearSpace=True, prng=prng)
+
+    probabilities = [userParameters.pBirth, userParameters.pDeath, userParameters.pPerturb, userParameters.pNochange]
+    Mod.setProposals(probabilities, parameterProposal=parameterProposal, prng=prng)
+
+    Mod.setPosteriors()
+
+    # Compute the data misfit
+    PhiD = DataPoint.dataMisfit(squared=True)
+
+    # Calibrate the response if it is being solved for
+    if (userParameters.solveCalibration):
+        DataPoint.calibrate()
+
+    # Evaluate the prior for the current model
+    p = Mod.priorProbability(userParameters.solveParameter, userParameters.solveGradient)
+    prior = p
+    # Evaluate the prior for the current data
+    p = DataPoint.priorProbability(userParameters.solveRelativeError, userParameters.solveAdditiveError, userParameters.solveElevation, userParameters.solveCalibration)
+    prior += p
+
+    # Add the likelihood function to the prior
+    likelihood = 1.0
+    if not userParameters.ignoreLikelihood:
+        likelihood = DataPoint.likelihood(log=True)
+
+    posterior = likelihood + prior
+
+    return (userParameters, Mod, DataPoint, prior, likelihood, posterior, PhiD)
+
+
+def AcceptReject(userParameters, Mod, DataPoint, prior, likelihood, posterior, PhiD, Res, prng):# ,oF, oD, oRel, oAdd, oP, oA ,curIter):
+    """ Propose a new random model and accept or reject it """
+    clk = Stopwatch()
+    clk.start()
+
+    perturbedDatapoint = DataPoint.deepcopy()
+
+    # Perturb the current model
+    remappedModel, perturbedModel = Mod.perturb(perturbedDatapoint)
+
+    # Propose a new data point, using assigned proposal distributions
+    perturbedDatapoint.perturb(userParameters.solveElevation, userParameters.solveRelativeError, userParameters.solveAdditiveError, userParameters.solveCalibration)
+
+    # Forward model the data from the candidate model
+    perturbedDatapoint.forward(perturbedModel)
+
+    # Compute the data misfit
+    PhiD1 = perturbedDatapoint.dataMisfit(squared=True)
+
+    if (userParameters.verbose):
+        posteriorComponents = np.zeros(8, dtype=np.float64)
+        prior1, posteriorComponents[:4] = perturbedModel.priorProbability(userParameters.solveParameter, userParameters.solveGradient, verbose=True)
+
+        tmp, posteriorComponents[4:] = perturbedDatapoint.priorProbability(userParameters.solveRelativeError, userParameters.solveAdditiveError, userParameters.solveElevation, userParameters.solveCalibration, verbose=True)
+        prior1 += tmp
+
+    else:
+
+        # Evaluate the prior for the current model
+        posteriorComponents = None
+        # Evaluate the prior for the current model
+        prior1 = perturbedModel.priorProbability(userParameters.solveParameter, userParameters.solveGradient)
+        # Evaluate the prior for the current data
+        prior1 += perturbedDatapoint.priorProbability(userParameters.solveRelativeError, userParameters.solveAdditiveError, userParameters.solveElevation, userParameters.solveCalibration)
+
+    # Test for early rejection
+    if (prior1 == -np.inf):
+        return(Mod, DataPoint, prior, likelihood, posterior, PhiD, posteriorComponents, ratioComponents, False, Mod.nCells[0] != perturbedModel.nCells[0])
+
+    # Compute the components of each acceptance ratio
+    likelihood1 = perturbedDatapoint.likelihood(log=True)
+
+    posterior1 = prior1 + likelihood1
+
+    proposal, proposal1 = perturbedModel.proposalProbabilities(perturbedDatapoint, remappedModel, Res.burnedIn)
+
+    priorRatio = prior1 - prior
+    likelihoodRatio = likelihood1 - likelihood
+    if userParameters.ignoreLikelihood:
+        likelihoodRatio = 0.0
+    proposalRatio = proposal - proposal1
+
+
+    try:
+        log_acceptanceRatio = np.float128(priorRatio + likelihoodRatio + proposalRatio)
+
+        acceptanceProbability = mExp(log_acceptanceRatio)
+    except:
+        log_acceptanceRatio = -np.inf
+        acceptanceProbability = -1.0
+
+    if userParameters.verbose:
+        ratioComponents = np.squeeze(np.asarray([prior1, prior, likelihood1, likelihood, proposal, proposal1, log_acceptanceRatio]))
+    else:
+        ratioComponents = None
+
+    # If we accept the model
+    accepted = acceptanceProbability > prng.uniform()
+
+    if (accepted):
+        Res.acceptance += 1
+        return(perturbedModel, perturbedDatapoint, prior1, likelihood1, posterior1, PhiD1, posteriorComponents, ratioComponents, True, Mod.nCells[0] != perturbedModel.nCells[0])
+
+    else: # Rejected
+        return(Mod, DataPoint, prior, likelihood, posterior, PhiD, posteriorComponents, ratioComponents, False, Mod.nCells[0] != perturbedModel.nCells[0])
+
+    clk.stop()
+
+
+    #%%