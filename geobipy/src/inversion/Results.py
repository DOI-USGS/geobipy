""" @EMinversion1D_MCMC_Results
Class to store EMinv1D inversion results. Contains plotting and writing to file procedures
"""
from os.path import join
import matplotlib as mpl
import matplotlib.pyplot as plt
import matplotlib.gridspec as gridspec
from matplotlib.pyplot import pause
from ..base import customPlots as cP
from ..base.customFunctions import safeEval
import numpy as np
from ..base import fileIO as fIO
import h5py
from ..base.HDF.hdfWrite import writeNumpy
from ..classes.core.StatArray import StatArray
from ..classes.statistics.Hitmap2D import Hitmap2D
from ..classes.statistics.Histogram1D import Histogram1D
from ..classes.statistics.Distribution import Distribution
from ..classes.core.myObject import myObject
from ..classes.data.datapoint.FdemDataPoint import FdemDataPoint
from ..classes.data.datapoint.TdemDataPoint import TdemDataPoint
from ..classes.model.Model1D import Model1D
from ..classes.core.Stopwatch import Stopwatch

class Results(myObject):
    """ Define the results handler for the MCMC Inversion """

    def __init__(self, saveMe=False,plotMe=True,savePNG=False,paras=None,D=None,M=None,ID=0, verbose=False):
        """ Initialize the results of the inversion """

        # Initialize a stopwatch to keep track of time
        self.clk = Stopwatch()
        self.invTime = np.float64(0.0)
        self.saveTime = np.float64(0.0)

        # Logicals of whether to plot or save
        self.saveMe = saveMe
        self.plotMe = plotMe
        self.savePNG = savePNG
        # Return none if important parameters are not used (used for hdf 5)
        if all(x1 is None for x1 in [paras, D, M]):
            return

        if (not self.plotMe and not self.saveMe):
            print('Warning! You chosen to neither view or save the inversion results!')
            return
        # Set the ID for the data point the results pertain to
        # Data Point identifier
        self.ID = np.float64(ID)
        # Set the increment at which to plot results
        # Increment at which to update the results
        self.iPlot = np.int64(paras.iPlot)
        # Set the display limits of the parameter in the HitMap
        # Display limits for parameters
        self.limits = np.zeros(2,dtype=np.float64)+paras.dispLimits
        # Should we plot resistivity or Conductivity?
        # Logical whether to take the reciprocal of the parameters
        self.invertPar = paras.invertPar
        # Set the screen resolution
        # TODO: Need to make this automatic
        # Screen Size
        self.sx = np.int32(1920)
        self.sy = np.int32(1080)
        # Copy the number of systems
        # Number of systems in the DataPoint
        self.nSystems = np.int32(D.nSystems)
        # Copy the number of Markov Chains
        # Number of Markov Chains to use
        self.nMC = np.int64(paras.nMC)
        # Initialize a list of iteration number (This might seem like a waste of memory, but is faster than calling np.arange(nMC) every time)
        # StatArray of precomputed integers
        self.iRange = StatArray(np.arange(2 * self.nMC), name="Iteration #", dtype=np.int64)
        # Initialize the current iteration number
        # Current iteration number
        self.i = np.int64(0)
        # Initialize the vectors to save results
        # StatArray of the data misfit
        self.PhiDs = StatArray(2 * self.nMC, name = 'Data Misfit')
        # Multiplier for discrepancy principle
        self.multiplier = np.float64(0.0)
        # Initialize the acceptance level
        # Model acceptance rate
        self.acceptance = 0.0
#    self.rate=np.zeros(np.int(self.nMC/1000)+1)
        n = 2 * np.int(self.nMC / 1000)
        self.rate = StatArray(n)
        self.ratex = StatArray(np.arange(1, n + 1) * 1000)
        # Initialize the burned in state
        self.iBurn = self.nMC
        self.burnedIn = False
        # Initialize the index for the best model
        self.iBest = 0
        self.iBestV = StatArray(2*self.nMC, name='Iteration of best model')

        # Initialize the number of layers for the histogram
        self.kHist = Histogram1D(bins=np.arange(0.0,paras.maxLayers + 1.5),name="# of Layers")
        # Initialize the histograms for the relative and Additive Errors
        rBins = D.relErr.prior.getBins()
        aBins = D.addErr.prior.getBins()

        self.relErr = []
        self.addErr = []
        if (self.nSystems > 1):
            for i in range(self.nSystems):
                self.relErr.append(Histogram1D(bins=rBins[i,:],name='$\epsilon_{Relative}x10^{2}$',units='%'))
                self.addErr.append(Histogram1D(bins=aBins[i,:],name='$log_{10} \epsilon_{Additive}$',units=D.d.units))
        else:
            self.relErr.append(Histogram1D(bins=rBins,name='$\epsilon_{Relative}x10^{2}$',units='%'))
            self.addErr.append(Histogram1D(bins=aBins,name='$log_{10} \epsilon_{Additive}$',units=D.d.units))

        # Initialize the hit map of layers and conductivities
        zGrd = StatArray(np.arange(0.5 * np.exp(M.minDepth), 1.1 * np.exp(M.maxDepth), 0.5 * np.exp(M.minThickness)), M.depth.name, M.depth.units)

        mGrd = StatArray(np.logspace(np.log10(np.exp(paras.priMu -3.0 * paras.priStd)),
                           np.log10(np.exp(paras.priMu + 3.0 * paras.priStd)),250), 'Conductivity','$Sm^{-1}$')

        self.iz = np.arange(zGrd.size)

        self.Hitmap = Hitmap2D(x=mGrd, y=zGrd)

        # Initialize the doi
        self.doi = self.Hitmap.y[0]
#    self.Hori=Rmesh2D([zGrd.size,mGrd.size],'','',dtype=np.int32)

        self.meanInterp = StatArray(zGrd.size)
        self.bestInterp = StatArray(zGrd.size)
#        self.opacityInterp = StatArray(zGrd.size)

        # Initialize the Elevation Histogram
        self.DzHist = Histogram1D(bins=D.z.prior.getBins(), name=D.z.name, units=D.z.units)

        # Initialize the Model Depth Histogram
        self.MzHist = Histogram1D(bins=zGrd)

        # Set a tag to catch data points that are not minimizing
        self.zeroCount = 0

        # Initialize the figure region
        self.initFigure()

        # Initialize times in seconds
        self.invTime = np.float64(0.0)
        self.saveTime = np.float64(0.0)

        # Initialize the best data, current data and best model
        self.bestD = D
        self.currentD = D
        self.bestModel = M


        self.verbose = verbose
        if verbose:
            self.allRelErr = StatArray([self.nSystems,self.nMC], name = '$\epsilon_{Relative}x10^{2}$',units='%')
            self.allAddErr = StatArray([self.nSystems,self.nMC], name = '$log_{10} \epsilon_{Additive}$',units=D.d.units)
            self.allZ = StatArray(self.nMC, name = 'Height', units='m')
            self.posterior = StatArray(self.nMC, name = 'log(posterior)')
            self.posteriorComponents = StatArray([9,self.nMC], 'Components of the posterior')


#         Initialize and save the first figure
#        if self.savePNG:
#            figName = 'PNG/_tmp' + \
#                fIO.getFileNameInteger(self.i, np.int(np.log10(self.nMC))) + '.png'
#            plt.savefig(figName)

    def update(self, i, iBest, bestD, bestModel, D, multiplier, PhiD, Mod, posterior, posteriorComponents, clipRatio):
        """ Update the attributes of the plotter """
        if (not self.plotMe and not self.saveMe):
            return
        self.i = np.int64(i)
        self.iBest = np.int64(iBest)
        self.PhiDs[self.i - 1] = PhiD.copy()  # Store the data misfit
        self.multiplier = np.float64(multiplier)

        if (self.burnedIn):  # We need to update some plotting options
            # Added the layer depths to a list, we histogram this list every
            # iPlot iterations
            self.kHist.update(Mod.nCells[0])
            self.DzHist.update(D.z[0])
            for j in range(self.nSystems):
                self.relErr[j].update(D.relErr[j])
                self.addErr[j].update(D.addErr[j])

            Mod.addToHitMap(self.Hitmap)

            # Update the layer interface histogram
            if (Mod.nCells > 1):
                ratio = np.exp(np.diff(np.log(Mod.par)))
                m1 = ratio <= 1.0 - clipRatio
                m2 = ratio >= 1.0 + clipRatio
                #keep = np.ma.mask_or(m1, m2)
                keep = np.logical_not(np.ma.masked_invalid(ratio).mask) & np.ma.mask_or(m1,m2)
                tmp = Mod.depth[:-1]
                if (len(tmp) > 0):
                    self.MzHist.update(tmp[keep])

            if (self.verbose):
                iTmp = self.i - self.iBurn
                for j in range(self.nSystems):
                    self.allRelErr[j,iTmp]=D.relErr[j]
                    self.allAddErr[j,iTmp]=D.addErr[j]
                self.posterior[iTmp] = np.log(posterior)
                self.allZ[iTmp] = D.z[0]
                self.posteriorComponents[:,iTmp] = posteriorComponents


        if (np.mod(i, 1000) == 0):
            ratePercent = 100.0 * (np.float64(self.acceptance) / np.float64(1000))
            self.rate[np.int(self.i / 1000) - 1] = ratePercent
            self.acceptance = 0
            if (ratePercent < 2.0):
                self.zeroCount += 1
            else:
                self.zeroCount = 0

        self.bestD = bestD
        self.currentD = D
        self.bestModel = bestModel


    def initFigure(self, iFig=0, forcePlot=False):
        """ Initialize the plotting region """
        if (not self.plotMe and not forcePlot):
            return
        # Setup the figure region. The figure window is split into a 4x3
        # region. Columns are able to span multiple rows
        self.fig = plt.figure(iFig, facecolor='white', figsize=(10,7))
        mngr = plt.get_current_fig_manager()
        try:
            mngr.window.setGeometry(0, 10, self.sx, self.sy)
        except:
            pass
        nCols = 3 * self.nSystems

        self.gs = gridspec.GridSpec(12, nCols)
        self.gs.update(wspace=0.3 * self.nSystems, hspace=6.0)
        self.ax = [None]*(7+(2*self.nSystems))

        self.ax[0] = plt.subplot(self.gs[:3, :self.nSystems]) # Acceptance Rate
        self.ax[1] = plt.subplot(self.gs[3:6, :self.nSystems]) # Data misfit vs iteration
        self.ax[2] = plt.subplot(self.gs[6:9, :self.nSystems]) # Histogram of data point elevations
        self.ax[3] = plt.subplot(self.gs[9:, :self.nSystems]) # Histogram of # of layers
        self.ax[4] = plt.subplot(self.gs[:6,self.nSystems:2 * self.nSystems]) # Data fit plot
        self.ax[5] = plt.subplot(self.gs[6:,self.nSystems:2 * self.nSystems]) # 1D layer plot
        # Histogram of data errors 
        j = 5
        for i in range(self.nSystems):
            self.ax[j+1] = plt.subplot(self.gs[:3, 2 * self.nSystems + i]) # Relative Errors
            self.ax[j+2] = plt.subplot(self.gs[3:6,2 * self.nSystems + i]) # Additive Errors
            j += 2

        # Histogram of layer depths
        self.ax[(2*self.nSystems)+6] = plt.subplot(self.gs[6:, 2 * self.nSystems:])
        for ax in self.ax:
            cP.pretty(ax)
#        plt.show()
#        plt.draw()

    def _plotAcceptanceVsIteration(self, **kwargs):
        """ Plots the acceptance percentage against iteration. """


        m = kwargs.pop('marker', 'o')
        a = kwargs.pop('alpha', 0.7)
        ls = kwargs.pop('linestyle', 'none')
        mec = kwargs.pop('markeredgecolor', 'k')

        self.rate.plot(self.ratex, i=np.s_[:np.int64(self.i / 1000)], marker=m, markeredgecolor=mec, linestyle=ls, **kwargs)
        cP.xlabel('Iteration #')
        cP.ylabel('% Acceptance')
        cP.title('Rate of model acceptance per 1000 iterations')


    def _plotMisfitVsIteration(self, **kwargs):
        """ Plot the data misfit against iteration. """

        m = kwargs.pop('marker', '.')
        ms = kwargs.pop('markersize', 2)
        a = kwargs.pop('alpha', 0.7)
        ls = kwargs.pop('linestyle', 'none')
        c = kwargs.pop('color', 'k')
        lw = kwargs.pop('linewidth', 3)
        
        self.PhiDs.plot(self.iRange, i=np.s_[:self.i], marker=m, alpha=a, markersize=ms, linestyle=ls, color=c, **kwargs)
        plt.ylabel('Data Misfit')
        dum = self.multiplier * len(self.currentD.iActive)
        plt.axhline(dum, color='#C92641', linestyle='dashed', linewidth=lw)
        if (self.burnedIn):
            plt.axvline(self.iBurn, color='#C92641', linestyle='dashed', linewidth=lw)
        plt.yscale('log')


    def _plotObservedPredictedData(self, **kwargs):
        """ Plot the observed and predicted data """

        self.bestD.plot(**kwargs)

        c = kwargs.pop('color', cP.wellSeparated[3])
        self.bestD.plotPredicted(color=c, **kwargs)


    def _plotNumberOfLayersPosterior(self, **kwargs):
        """ Plot the histogram of the number of layers """

        self.kHist.plot(**kwargs)
        plt.axvline(self.bestModel.nCells, color=cP.wellSeparated[3], linestyle='dashed', linewidth=3)


    def _plotElevationPosterior(self, **kwargs):
        """ Plot the histogram of the elevation """
        self.DzHist.plot(**kwargs)
        plt.axvline(self.bestD.z, color=cP.wellSeparated[3], linestyle='dashed', linewidth=3)

    
    def _plotRelativeErrorPosterior(self, system=0, **kwargs):
        """ Plots the histogram of the relative errors """

        self.relErr[system].plot(**kwargs)
        plt.locator_params(axis='x', nbins=4)
        plt.axvline(self.bestD.relErr[system], color=cP.wellSeparated[3], linestyle='dashed', linewidth=3)

    
    def _plotAdditiveErrorPosterior(self, system=0, **kwargs):
        """ Plot the histogram of the additive errors """
        
        self.addErr[system].plot(**kwargs)
        plt.locator_params(axis='x', nbins=4)
        plt.axvline(self.bestD.addErr[system], color=cP.wellSeparated[3], linestyle='dashed', linewidth=3)


    def _plotLayerDepthPosterior(self, **kwargs):
        """ Plot the histogram of layer interface depths """

        r = kwargs.pop('rotate', True)
        fY = kwargs.pop('flipY', True)
        tr = kwargs.pop('trim', False)

        self.MzHist.plot(rotate=r, flipY=fY, trim=tr, **kwargs)

    
    def _plotHitmapPosterior(self, confidenceInterval = 95.0, opacityPercentage = 67.0, **kwargs):
        """ Plot the hitmap posterior of conductivity with depth """

        # Get the mean and 95% confidence intervals
        (sigMed, sigLow, sigHigh) = self.Hitmap.getConfidenceIntervals(confidenceInterval)

        if (self.invertPar):
            x = 1.0 / self.Hitmap.x
            sl = 1.0 / sigLow
            sh = 1.0 / sigHigh
            xlabel = 'Resistivity ($\Omega m$)'
        else:
            x = self.Hitmap.x
            sl = sigLow
            sh = sigHigh
            xlabel = 'Conductivity ($Sm^{-1}$)'

        plt.pcolor(x, self.Hitmap.y, self.Hitmap.arr, cmap=mpl.cm.Greys)
        plt.plot(sl, self.Hitmap.y, color='#5046C8', linestyle='dashed', linewidth=2, alpha=0.6)
        plt.plot(sh, self.Hitmap.y, color='#5046C8', linestyle='dashed', linewidth=2, alpha=0.6)
        cP.xlabel(xlabel)

        # Plot the DOI cutoff based on percentage variance
        self.doi = self.Hitmap.getOpacityLevel(opacityPercentage)
        plt.axhline(self.doi, color='#5046C8', linestyle='dashed', linewidth=3)

        # Plot the best model
        self.bestModel.plot(flipY=False, invX=True, noLabels=True)
        plt.axis([self.limits[0], self.limits[1], self.Hitmap.y[0], self.Hitmap.y[-1]])
        ax = plt.gca()
        lim = ax.get_ylim()
        if (lim[1] > lim[0]):
            ax.set_ylim(lim[::-1])
        cP.ylabel(self.MzHist.bins.getNameUnits())
        plt.xscale('log')


    def plot(self, title="", iFig=0, forcePlot=False):
        """ Updates the figures for MCMC Inversion """
        # Plots that change with every iteration
        if (not self.plotMe and not forcePlot):
            return

        if (not hasattr(self, 'gs')):
            self.initFigure(iFig, forcePlot=forcePlot)


        fig = plt.figure(iFig)

#        if (np.mod(self.i, 1000) == 0 or forcePlot):

        if (np.mod(self.i, self.iPlot) == 0 or forcePlot):

            # Update the acceptance plot
            plt.sca(self.ax[0])
            plt.cla()
            self._plotAcceptanceVsIteration()
            
            # Update the data misfit vs iteration
            plt.sca(self.ax[1])
            plt.cla()
<<<<<<< HEAD
            self.PhiDs.plot(self.iRange,i=np.s_[:self.i],marker='.',alpha=0.7,markersize=2,linestyle='none',color='k')
            plt.ylabel('Data Misfit')
            dum = self.multiplier * len(self.bestD.iActive)
            plt.axhline(dum, color='#C92641', linestyle='dashed', linewidth=3)
            if (self.burnedIn):
                plt.axvline(self.iBurn,color='#C92641',linestyle='dashed',linewidth=3)
            plt.yscale('log')
=======
            self._plotMisfitVsIteration()
>>>>>>> 31b584c1

            # If the Best Data have changed, update the plot
            plt.sca(self.ax[4])
            # ax = plt.subplot(self.gs[:6, self.nSystems:2 * self.nSystems])
            plt.cla()
            self._plotObservedPredictedData()

            if (self.burnedIn):
                # Update the histogram of the number of layers
                plt.sca(self.ax[3])
                # plt.subplot(self.gs[9:, :self.nSystems])
                plt.cla()
                self._plotNumberOfLayersPosterior()

                # Histogram of the data point elevation
                plt.sca(self.ax[2])
                # plt.subplot(self.gs[6:9, :self.nSystems])
                plt.cla()
                self._plotElevationPosterior()

                j = 5
                for i in range(self.nSystems):
                    # Update the histogram of relative data errors
                    # plt.subplot(self.gs[:3, 2 * self.nSystems + j])
                    plt.sca(self.ax[j+1])
                    plt.cla()
                    self._plotRelativeErrorPosterior()
                    cP.title('System ' + str(system + 1))

                    # Update the histogram of additive data errors
                    plt.sca(self.ax[j+2])
                    # ax= plt.subplot(self.gs[3:6, 2 * self.nSystems + j])
                    plt.cla()
                    self._plotAdditiveErrorPosterior()
                    j += 2

                # Update the layer depth histogram
                plt.sca(self.ax[(2*self.nSystems)+6])
                # plt.subplot(self.gs[6:, 2 * self.nSystems:])
                plt.cla()
                self._plotLayerDepthPosterior()

                # Update the model plot
                plt.sca(self.ax[5])
                # plt.subplot(self.gs[6:, self.nSystems:2 * self.nSystems])
                plt.cla()
                self._plotHitmapPosterior()


            cP.suptitle(title)


            if self.verbose & self.burnedIn:
                plt.figure(99)
                plt.cla()
                plt.subplot(411)
                iTmp = np.s_[:,:self.i-self.iBurn+1]

                self.allRelErr.plot(self.iRange, i=iTmp, axis=1, c='k')
                plt.subplot(412)
                self.allAddErr.plot(self.iRange, i=iTmp, axis=1, c='k')
                plt.subplot(413)
                self.posterior.plot(self.iRange, i=np.s_[:self.i-self.iBurn+1], c='k')
                plt.subplot(414)
                self.iBestV.plot(self.iRange, i=np.s_[:self.i-self.iBurn+1], c='k')


                plt.figure(100)
                plt.cla()
                plt.subplot(311)
                self.allRelErr.plot(x=self.posterior, i=iTmp, axis=1, marker='o', linestyle='none',markersize=2, alpha=0.7, markeredgewidth=1)
                plt.subplot(312)
                self.allAddErr.plot(x=self.posterior, i=iTmp, axis=1, marker='o', linestyle='none', markersize=2, alpha=0.7, markeredgewidth=1)
                plt.subplot(313)
                self.allZ.plot(x=self.posterior, i=np.s_[:self.i-self.iBurn+1], marker='o', linestyle='none', markersize=2, alpha=0.7, markeredgewidth=1)

                plt.figure(101)
                plt.cla()
                plt.subplot(211)
                iTmp = np.s_[:-1,:self.i-self.iBurn+1]
                self.posteriorComponents.stackedAreaPlot(self.iRange[:self.nMC], i=iTmp, axis=1, labels=['nCells','depth','parameter','gradient','relative','additive','height','calibration'])
                plt.ylim([-40.0, 1.0])
                plt.subplot(212)
                iTmp=np.s_[:self.i-self.iBurn+1]
                cP.plot(self.iRange[iTmp], self.posteriorComponents[-1,iTmp])
                plt.grid(b=True, which ='major', color='k', linestyle='--', linewidth=2)


        pause(1e-9)



    def saveToLines(self, h5obj, ID):
        """ Save the results to a HDF5 object for a line """
        self.clk.restart()
        self.toHdf(h5obj, str(ID))


    def save(self, outdir, ID):
        """ Save the results to their own HDF5 file """
        with h5py.File(join(outdir,str(ID)+'.h5'),'w') as f:
            self.toHdf(f, str(ID))

    def toPNG(self, directory, ID, dpi=300):
       """ save a png of the results """
       fig = plt.figure(0)
       fig.set_size_inches(19, 11)
       figName = join(directory,str(ID) + '.png')
       plt.savefig(figName, dpi=dpi)

       if (self.verbose):
           fig = plt.figure(99)
           fig.set_size_inches(19, 11)
           figName = join(directory,str(ID) + '_rap.png')
           plt.savefig(figName, dpi=dpi)

           fig = plt.figure(100)
           fig.set_size_inches(19, 11)
           figName = join(directory,str(ID) + '_xp.png')
           plt.savefig(figName, dpi=dpi)

           fig = plt.figure(101)
           fig.set_size_inches(19, 11)
           figName = join(directory,str(ID) + '_stack.png')
           plt.savefig(figName, dpi=dpi)

    def hdfName(self):
        """ Reprodicibility procedure """
        return('Results()')

    def createHdf(self, parent, myName):
        """ Create the hdf group metadata in file
        parent: HDF object to create a group inside
        myName: Name of the group
        """
        assert isinstance(myName,str), 'myName must be a string'
        # create a new group inside h5obj
        try:
            grp = parent.create_group(myName)
        except:
            # Assume that the file already has the template and return
            return
        grp.attrs["repr"] = self.hdfName()

        grp.create_dataset('i', (1,), dtype=self.i.dtype)
        grp.create_dataset('iplot', (1,), dtype=self.iPlot.dtype)
        grp.create_dataset('plotme', (1,), dtype=type(self.plotMe))
        grp.create_dataset('limits', (2,), dtype=self.limits.dtype)
        grp.create_dataset('dispres', (1,), dtype=type(self.invertPar))
        grp.create_dataset('sx', (1,), dtype=self.sx.dtype)
        grp.create_dataset('sy', (1,), dtype=self.sy.dtype)
        grp.create_dataset('nmc', (1,), dtype=self.nMC.dtype)
        grp.create_dataset('nsystems', (1,), dtype=self.nSystems.dtype)
        grp.create_dataset('iburn', (1,), dtype=self.iBurn.dtype)
        grp.create_dataset('burnedin', (1,), dtype=type(self.burnedIn))
        grp.create_dataset('doi', (1,), dtype=self.doi.dtype)
        grp.create_dataset('multiplier', (1,), dtype=self.multiplier.dtype)
        grp.create_dataset('invtime', (1,), dtype=float)
        grp.create_dataset('savetime', (1,), dtype=float)

        nz=self.Hitmap.y.size
        grp.create_dataset('meaninterp', (nz,), dtype=np.float64)
        grp.create_dataset('bestinterp', (nz,), dtype=np.float64)
#        grp.create_dataset('opacityinterp', (nz,), dtype=np.float64)

        self.rate.createHdf(grp,'rate')
        self.ratex.createHdf(grp,'ratex')
        self.PhiDs.createHdf(grp,'phids')
        self.kHist.createHdf(grp, 'khist')
        self.DzHist.createHdf(grp, 'dzhist')
        self.MzHist.createHdf(grp, 'mzhist')
        for i in range(self.nSystems):
            self.relErr[i].createHdf(grp, 'relerr' + str(i))
        for i in range(self.nSystems):
            self.addErr[i].createHdf(grp, 'adderr' + str(i))

        self.Hitmap.createHdf(grp,'hitmap')
        self.currentD.createHdf(grp, 'currentd')
        self.bestD.createHdf(grp, 'bestd')

        tmp=self.bestModel.pad(self.bestModel.maxLayers)
        tmp.createHdf(grp, 'bestmodel')


    def writeHdf(self, parent, myName, index=None):
        """ Write the StatArray to an HDF object
        parent: Upper hdf file or group
        myName: object hdf name. Assumes createHdf has already been called
        create: optionally create the data set as well before writing
        index: optional numpy slice of where to place the arr in the hdf data object
        """
        assert isinstance(myName,str), 'myName must be a string'

        grp = parent.get(myName)
        writeNumpy(self.i, grp, 'i')
        writeNumpy(self.iPlot, grp, 'iplot')
        writeNumpy(self.plotMe, grp, 'plotme')
        writeNumpy(self.limits, grp, 'limits')
        writeNumpy(self.invertPar, grp, 'dispres')
        writeNumpy(self.sx, grp, 'sx')
        writeNumpy(self.sy, grp, 'sy')
        writeNumpy(self.nMC, grp, 'nmc')
        writeNumpy(self.nSystems, grp, 'nsystems')
        writeNumpy(self.iBurn, grp, 'iburn')
        writeNumpy(self.burnedIn, grp, 'burnedin')
        self.doi = self.Hitmap.getOpacityLevel(67.0)
        writeNumpy(self.doi, grp, 'doi')
        writeNumpy(self.multiplier, grp, 'multiplier')
        writeNumpy(self.invTime, grp, 'invtime')

        self.rate.writeHdf(grp, 'rate')
        self.ratex.writeHdf(grp, 'ratex')
        self.PhiDs.writeHdf(grp, 'phids')
        self.kHist.writeHdf(grp, 'khist')
        self.DzHist.writeHdf(grp, 'dzhist')
        self.MzHist.writeHdf(grp, 'mzhist')
         # Histograms for each system
        for i in range(self.nSystems):
            self.relErr[i].writeHdf(grp, 'relerr' + str(i))
        for i in range(self.nSystems):
            self.addErr[i].writeHdf(grp, 'adderr' + str(i))

        self.Hitmap.writeHdf(grp,'hitmap')

        mean = self.Hitmap.getMeanInterval()
        best = self.bestModel.interp2depth(self.bestModel.par, self.Hitmap)
#        opacity = self.Hitmap.getOpacity()
        writeNumpy(mean, grp,'meaninterp')
        writeNumpy(best, grp,'bestinterp')
#        writeNumpy(opacity, grp,'opacityinterp')

        self.clk.stop()
        self.saveTime = np.float64(self.clk.timeinSeconds())
        writeNumpy(self.saveTime, grp, 'savetime')
        self.bestD.writeHdf(grp, 'bestd')
        self.currentD.writeHdf(grp, 'currentd')
        self.bestModel.writeHdf(grp, 'bestmodel')

    def toHdf(self, h5obj, myName):
        """ Write the object to a HDF file """
        # Create a new group inside h5obj
        try:
            grp = h5obj.create_group(myName)
        except:
            del h5obj[myName]
            grp = h5obj.create_group(myName)
        grp.attrs["repr"] = self.hdfName()
        # Begin by writing the parameters
#        grp.create_dataset('id', data=self.ID)
        grp.create_dataset('i', data=self.i)
        grp.create_dataset('iplot', data=self.iPlot)
        grp.create_dataset('plotme', data=self.plotMe)
        grp.create_dataset('limits', data=self.limits)
        grp.create_dataset('dispres', data=self.invertPar)
        grp.create_dataset('sx', data=self.sx)
        grp.create_dataset('sy', data=self.sy)
        grp.create_dataset('nmc', data=self.nMC)
        grp.create_dataset('nsystems', data=self.nSystems)
        grp.create_dataset('iburn', data=self.iBurn)
        grp.create_dataset('burnedin', data=self.burnedIn)
        self.doi = self.Hitmap.getOpacityLevel(67.0)
        grp.create_dataset('doi', data=self.doi)
        # Large vector of phiD
        grp.create_dataset('multiplier', data=self.multiplier)
        # Rate of acceptance
        self.rate.writeHdf(grp, 'rate')
        # x Axis for acceptance rate
        self.ratex.writeHdf(grp, 'ratex')
        # Data Misfit
        self.PhiDs.writeHdf(grp, 'phids')
        # Histogram of # of Layers
        self.kHist.writeHdf(grp, 'khist')
        # Histogram of Elevations
        self.DzHist.writeHdf(grp, 'dzhist')
        # Histogram of Layer depths
        self.MzHist.writeHdf(grp, 'mzhist')
        # Hit Maps
        self.Hitmap.writeHdf(grp, 'hitmap')
        # Write the Best Data
        self.bestD.writeHdf(grp, 'bestd')
        # Write the current Data
        self.currentD.writeHdf(grp, 'currentd')
        # Write the Best Model
        self.bestModel.writeHdf(grp, 'bestmodel')
        # Interpolate the mean and best model to the discretized hitmap
        mean = self.Hitmap.getMeanInterval()
        best = self.bestModel.interp2depth(self.bestModel.par, self.Hitmap)
#        opacity = self.Hitmap.getOpacity()

        grp.create_dataset('meaninterp', data=mean)
        grp.create_dataset('bestinterp', data=best)
#        grp.create_dataset('opacityinterp', data=opacity)


        # Histograms for each system
        for i in range(self.nSystems):
            self.relErr[i].toHdf(grp, 'relerr' + str(i))
        for i in range(self.nSystems):
            self.addErr[i].toHdf(grp, 'adderr' + str(i))

        grp.create_dataset('invtime', data=self.invTime)
        self.clk.stop()
        self.saveTime = self.clk.timeinSeconds()
        grp.create_dataset('savetime', data=self.saveTime)

    def fromHdf(self, grp, sysPath = ''):
        """ Reads in the object froma HDF file """
        self.ID = np.array(grp.get('id'))
        self.i = np.array(grp.get('i'))
        tmp = grp.get('iplot')
        if tmp is None:
            tmp = grp.get('iPlot')
        self.iPlot = np.array(tmp)

        tmp = grp.get('plotme')
        if tmp is None:
            tmp = grp.get('plotMe')
        self.plotMe = np.array(tmp)

        self.limits = np.array(grp.get('limits'))

        tmp = grp.get('dispres')
        if tmp is None:
            tmp = grp.get('dispRes')
        self.invertPar = np.array(tmp)

        self.sx = np.array(grp.get('sx'))
        self.sy = np.array(grp.get('sy'))
        tmp = grp.get('nmc')
        if (tmp is None):
            tmp = np.array(grp.get('nMC'))
        self.nMC = np.array(tmp)
        # Initialize a list of iteration number
        self.iRange = StatArray(np.arange(2 * self.nMC), name="Iteration #", dtype=np.int64)

        tmp = grp.get('nsystems')
        if tmp is None:
            tmp = grp.get('nSystems')
        self.nSystems = np.array(tmp)

        tmp = grp.get('iburn')
        if tmp is None:
            tmp = grp.get('iBurn')
        self.iBurn = np.array(tmp)

        tmp = grp.get('burnedin')
        if tmp is None:
            tmp = grp.get('burnedIn')
        self.burnedIn = np.array(tmp)

        self.doi = np.array(grp.get('doi'))
        self.multiplier = np.array(grp.get('multiplier'))

        item = grp.get('rate')
        obj = eval(safeEval(item.attrs.get('repr')))
        self.rate = obj.fromHdf(item)

        item = grp.get('ratex')
        obj = eval(safeEval(item.attrs.get('repr')))
        self.ratex = obj.fromHdf(item)

        item = grp.get('phids')
        if (item is None):
            item = grp.get('PhiDs')
        obj = eval(safeEval(item.attrs.get('repr')))
        self.PhiDs = obj.fromHdf(item)

        item = grp.get('khist')
        if (item is None):
            item = grp.get('kHist')
        obj = eval(safeEval(item.attrs.get('repr')))
        self.kHist = obj.fromHdf(item)

        item = grp.get('dzhist')
        if (item is None):
            item = grp.get('DzHist')
        obj = eval(safeEval(item.attrs.get('repr')))
        self.DzHist = obj.fromHdf(item)

        item = grp.get('mzhist')
        if (item is None):
            item = grp.get('MzHist')
        obj = eval(safeEval(item.attrs.get('repr')))
        self.MzHist = obj.fromHdf(item)

        item = grp.get('hitmap')
        if (item is None):
            item = grp.get('HitMap')
        s = item.attrs.get('repr')
        obj = eval(s)
        self.Hitmap = obj.fromHdf(item)

        item = grp.get('bestd')
        if (item is None):
            item = grp.get('bestD')
        obj = eval(safeEval(item.attrs.get('repr')))
        self.bestD = obj.fromHdf(item, sysPath=sysPath)

        item = grp.get('bestmodel')
        if (item is None):
            item = grp.get('bestModel')
        obj = eval(safeEval(item.attrs.get('repr')))
        self.bestModel = obj.fromHdf(item)
        self.bestModel.maxDepth = np.log(self.Hitmap.y[-1])

#        item = grp.get('currentd')
#        if (item is None):
#            item = grp.get('currentD')
#        obj = eval(safeEval(item.attrs.get('repr')))
#        self.currentD = obj.fromHdf(item, sysPath=sysPath)
        self.relErr = []
        self.addErr = []
        for i in range(self.nSystems):
            item = grp.get('relerr' + str(i))
            if (item is None):
                item = grp.get('relErr'+str(i))
            obj = eval(safeEval(item.attrs.get('repr')))
            aHist = obj.fromHdf(item)
            self.relErr.append(aHist)
            item = grp.get('adderr' + str(i))
            if (item is None):
                item = grp.get('addErr'+str(i))
            obj = eval(safeEval(item.attrs.get('repr')))
            aHist = obj.fromHdf(item)
            self.addErr.append(aHist)

        tmp = grp.get('invtime')
        if tmp is None:
            tmp = grp.get('invTime')
        self.invTime = np.array(tmp)

        tmp = grp.get('savetime')
        if tmp is None:
            tmp = grp.get('saveTime')
        self.saveTime = np.array(tmp)

        self.verbose = False

    def read(self, fName, grpName, sysPath = ''):
        """ Reads a data points results from HDF5 file """
        assert fIO.fileExists(fName), "Cannot find file "+fName
        with h5py.File(fName, 'r')as f:
          return self.read_fromH5Obj(f, fName, grpName, sysPath)

    def read_fromH5Obj(self, h5obj, fName, grpName, sysPath = ''):
        """ Reads a data points results from HDF5 file """
        grp = h5obj.get(grpName)
        assert not grp is None, "ID "+str(grpName) + " does not exist in file " + fName
        self.fromHdf(grp, sysPath)<|MERGE_RESOLUTION|>--- conflicted
+++ resolved
@@ -399,17 +399,7 @@
             # Update the data misfit vs iteration
             plt.sca(self.ax[1])
             plt.cla()
-<<<<<<< HEAD
-            self.PhiDs.plot(self.iRange,i=np.s_[:self.i],marker='.',alpha=0.7,markersize=2,linestyle='none',color='k')
-            plt.ylabel('Data Misfit')
-            dum = self.multiplier * len(self.bestD.iActive)
-            plt.axhline(dum, color='#C92641', linestyle='dashed', linewidth=3)
-            if (self.burnedIn):
-                plt.axvline(self.iBurn,color='#C92641',linestyle='dashed',linewidth=3)
-            plt.yscale('log')
-=======
             self._plotMisfitVsIteration()
->>>>>>> 31b584c1
 
             # If the Best Data have changed, update the plot
             plt.sca(self.ax[4])
