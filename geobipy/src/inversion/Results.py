""" @EMinversion1D_MCMC_Results
Class to store EMinv1D inversion results. Contains plotting and writing to file procedures
"""
from os.path import join
import matplotlib as mpl
import matplotlib.pyplot as plt
import matplotlib.gridspec as gridspec
from matplotlib.pyplot import pause
from matplotlib.ticker import MaxNLocator
from ..base import customPlots as cP
from ..base import customFunctions as cF
import numpy as np
from ..base import fileIO as fIO
import h5py
from ..base.HDF.hdfWrite import writeNumpy
from ..classes.core import StatArray
from ..classes.statistics.Hitmap2D import Hitmap2D
from ..classes.statistics.Histogram1D import Histogram1D
from ..classes.statistics.Distribution import Distribution
from ..classes.core.myObject import myObject
from ..classes.data.datapoint.FdemDataPoint import FdemDataPoint
from ..classes.data.datapoint.TdemDataPoint import TdemDataPoint
from ..classes.model.Model1D import Model1D
from ..classes.core.Stopwatch import Stopwatch
from ..base.HDF import hdfRead

class Results(myObject):
    """Define the results for the Bayesian MCMC Inversion.

    Contains histograms and inversion related variables that can be updated as the Bayesian inversion progresses.

    Results(saveMe, plotMe, savePNG, dataPoint, model, ID, \*\*kwargs)

    Parameters
    ----------
    saveMe : bool, optional
        Whether to save the results to HDF5 files.
    plotMe : bool, optional
        Whether to plot the results on the fly. Only use this in serial mode.
    savePNG : bool, optional
        Whether to save a png of each single data point results. Don't do this in parallel please.
    dataPoint : geobipy.dataPoint
        Datapoint to use in the inversion.
        The relative error prior must have been set with dataPoint.relErr.setPrior()
        The additive error prior must have been set with dataPoint.addErr.setPrior()
        The height prior must have been set with dataPoint.z.setPrior()
    model : geobipy.model
        Model representing the subsurface.
    ID : int, optional

    OtherParameters
    ---------------
    nMarkovChains : int, optional
        Number of markov chains that will be tested.
    plotEvery : int, optional
        When plotMe = True, update the plot when plotEvery iterations have progressed.
    parameterDisplayLimits : sequence of ints, optional
        Limits of the parameter axis in the hitmap plot.
    reciprocateParameters : bool, optional
        Take the reciprocal of the parameters when plotting the hitmap.
    reciprocateName : str, optional
        Name of the parameters if they are reciprocated.
    reciprocateUnits : str, optional
        Units of the parameters if they are reciprocated.

    """

    def __init__(self, dataPoint=None, model=None, fiducial=0.0, **kwargs):
        """ Initialize the results of the inversion """

        # Initialize a stopwatch to keep track of time
        self.clk = Stopwatch()
        self.invTime = np.float64(0.0)
        self.saveTime = np.float64(0.0)

        # Logicals of whether to plot or save
        self.saveMe = kwargs.pop('save', True)
        self.plotMe = kwargs.pop('plot', False)
        self.savePNG = kwargs.pop('savePNG', False)

        self.fig = None
        # Return none if important parameters are not used (used for hdf 5)
        if all(x1 is None for x1 in [dataPoint, model]):
            return

        assert self.plotMe or self.saveMe, Exception('You have chosen to neither view or save the inversion results!')

        nMarkovChains = kwargs.pop('nMarkovChains', 100000)
        plotEvery = kwargs.pop('plotEvery', nMarkovChains / 20)
        parameterDisplayLimits = kwargs.pop('parameterDisplayLimits', [0.0, 1.0])
        reciprocateParameter = kwargs.pop('reciprocateParameters', False)

        verbose = kwargs.pop('verbose', False)

        # Set the ID for the data point the results pertain to
        # Data Point identifier
        self.fiducial = np.float(fiducial)
        # Set the increment at which to plot results
        # Increment at which to update the results
        self.iPlot = np.int64(plotEvery)
        # Set the display limits of the parameter in the HitMap
        # Display limits for parameters
        self.limits = np.asarray(parameterDisplayLimits) if not parameterDisplayLimits is None else None
        # Should we plot resistivity or Conductivity?
        # Logical whether to take the reciprocal of the parameters
        self.reciprocateParameter = reciprocateParameter
        # Set the screen resolution
        # Screen Size
        self.sx = np.int32(1920)
        self.sy = np.int32(1080)
        # Copy the number of systems
        # Number of systems in the DataPoint
        self.nSystems = np.int32(dataPoint.nSystems)
        # Copy the number of Markov Chains
        # Number of Markov Chains to use
        self.nMC = np.int64(nMarkovChains)
        # Initialize a list of iteration number (This might seem like a waste of memory, but is faster than calling np.arange(nMC) every time)
        # StatArray of precomputed integers
        self.iRange = StatArray.StatArray(np.arange(2 * self.nMC), name="Iteration #", dtype=np.int64)
        # Initialize the current iteration number
        # Current iteration number
        self.i = np.int64(0)
        # Initialize the vectors to save results
        # StatArray of the data misfit
        self.PhiDs = StatArray.StatArray(2 * self.nMC, name = 'Data Misfit')
        # Multiplier for discrepancy principle
        self.multiplier = np.float64(0.0)
        # Initialize the acceptance level
        # Model acceptance rate
        self.acceptance = 0.0
#    self.rate=np.zeros(np.int(self.nMC/1000)+1)
        n = 2 * np.int(self.nMC / 1000)
        self.rate = StatArray.StatArray(n, name='% Acceptance')
        self.ratex = StatArray.StatArray(np.arange(1, n + 1) * 1000, name='Iteration #')
        # Initialize the burned in state
        self.iBurn = self.nMC
        self.burnedIn = False
        # Initialize the index for the best model
        self.iBest = 0
        self.iBestV = StatArray.StatArray(2*self.nMC, name='Iteration of best model')

        self.iz = np.arange(model.par.posterior.y.nCells)

        # Initialize the doi
        # self.doi = model.par.posterior.yBinCentres[0]

        self.meanInterp = StatArray.StatArray(model.par.posterior.y.nCells)
        self.bestInterp = StatArray.StatArray(model.par.posterior.y.nCells)
        self.opacityInterp = StatArray.StatArray(model.par.posterior.y.nCells)

        # Set a tag to catch data points that are not minimizing
        self.zeroCount = 0

        self.verbose = verbose

        # Initialize times in seconds
        self.invTime = np.float64(0.0)
        self.saveTime = np.float64(0.0)

        # Initialize the best data, current data and best model
        self.currentDataPoint = dataPoint
        self.bestDataPoint = dataPoint

        self.currentModel = model
        self.bestModel = model

        if verbose:
            n = np.int(1.2*self.nMC)
            self.allRelErr = StatArray.StatArray(np.full([self.nSystems, n], np.nan), name='$\epsilon_{Relative}x10^{2}$', units='%')
            self.allAddErr = StatArray.StatArray(np.full([self.nSystems, n], np.nan), name='$\epsilon_{Additive}$', units=dataPoint.data.units)
            self.allZ = StatArray.StatArray(np.full(n, np.nan), name='Height', units='m')
            self.allK = StatArray.StatArray(np.full(n, np.nan), name='Number of Layers')
            self.posteriorComponents = StatArray.StatArray(np.full([8, n], np.nan), 'Components of the posterior')
            self.ratioComponents = StatArray.StatArray(np.full([7, n], np.nan), 'log(Ratio Components)')
            self.accepted = StatArray.StatArray(np.zeros(n, dtype=bool), name='Accepted')
            self.dimensionChange = StatArray.StatArray(np.zeros(n, dtype=bool), name='Dimensions were changed')


#         Initialize and save the first figure
#        if self.savePNG:
#            figName = 'PNG/_tmp' + \
#                fIO.getFileNameInteger(self.i, np.int(np.log10(self.nMC))) + '.png'
#            plt.savefig(figName)


    @property
    def hitmap(self):
        return self.currentModel.par.posterior


    def doi(self, percentage = 67.0):
        return self.hitmap.getOpacityLevel(percentage)


    def update(self, i, model, dataPoint, iBest, bestDataPoint, bestModel, multiplier, PhiD, posterior, posteriorComponents, ratioComponents, accepted, dimensionChange, clipRatio):
        """Update the posteriors of the McMC algorithm. """
        self.i = np.int64(i)
        self.iBest = np.int64(iBest)
        self.PhiDs[self.i - 1] = PhiD.copy()  # Store the data misfit
        self.multiplier = np.float64(multiplier)

        if (self.burnedIn):  # We need to update some plotting options
            # Added the layer depths to a list, we histogram this list every
            # iPlot iterations
            model.updatePosteriors(clipRatio)

            # Update the height posterior
<<<<<<< HEAD
            dataPoint.updatePosteriors()
=======
            dataPoint.z.updatePosterior()
            dataPoint.relErr.updatePosterior()

            dataPoint.addErr.updatePosterior()
>>>>>>> a9fbe2c9

            if (self.verbose):
                iTmp = self.i - self.iBurn
                for j in range(self.nSystems):
                    self.allRelErr[j, iTmp] = dataPoint.relErr[j]
                    self.allAddErr[j, iTmp] = dataPoint.addErr[j]
                self.allZ[iTmp] = dataPoint.z[0]
                self.allK[iTmp] = model.nCells[0]
                self.posteriorComponents[:, iTmp] = posteriorComponents
                self.ratioComponents[:, iTmp] = ratioComponents
                self.accepted[iTmp] = accepted
                self.dimensionChange[iTmp] = dimensionChange


        if (np.mod(i, 1000) == 0):
            ratePercent = 100.0 * (np.float64(self.acceptance) / np.float64(1000))
            self.rate[np.int(self.i / 1000) - 1] = ratePercent
            self.acceptance = 0
            if (ratePercent < 2.0):
                self.zeroCount += 1
            else:
                self.zeroCount = 0

        self.currentDataPoint = dataPoint  # Reference
        self.bestDataPoint = bestDataPoint # Reference

        self.currentModel = model
        self.bestModel = bestModel # Reference


    def initFigure(self, fig = None):
        """ Initialize the plotting region """
        # Setup the figure region. The figure window is split into a 4x3
        # region. Columns are able to span multiple rows

        # plt.ion()

        if fig is None:
            self.fig = plt.figure(facecolor='white', figsize=(10,7))
        else:
            self.fig = plt.figure(fig.number)

        mngr = plt.get_current_fig_manager()
        try:
            mngr.window.setGeometry(0, 10, self.sx, self.sy)
        except:
            pass
        nCols = 3 * self.nSystems
        nRows = 12

        gs = gridspec.GridSpec(nRows, nCols)
        gs.update(wspace=0.3 * self.nSystems, hspace=6.0)
        self.ax = [None]*(7 + (2 * self.nSystems))

        self.ax[0] = plt.subplot(gs[:3, :self.nSystems]) # Acceptance Rate
        self.ax[1] = plt.subplot(gs[3:6, :self.nSystems]) # Data misfit vs iteration
        self.ax[2] = plt.subplot(gs[6:9, :self.nSystems]) # Histogram of data point elevations
        self.ax[3] = plt.subplot(gs[9:12, :self.nSystems]) # Histogram of # of layers
        self.ax[4] = plt.subplot(gs[:6,self.nSystems:2 * self.nSystems]) # Data fit plot
        self.ax[5] = plt.subplot(gs[6:12,self.nSystems:2 * self.nSystems]) # 1D layer plot
        # Histogram of data errors
        j = 5
        for i in range(self.nSystems):
            self.ax[j+1] = plt.subplot(gs[:3, 2 * self.nSystems + i]) # Relative Errors
            self.ax[j+2] = plt.subplot(gs[3:6,2 * self.nSystems + i]) # Additive Errors
            j += 2

        # Histogram of layer depths
        self.ax[(2*self.nSystems)+6] = plt.subplot(gs[6:12, 2 * self.nSystems:])

        for ax in self.ax:
            cP.pretty(ax)

        if self.verbose:
            self.verboseFigs = []
            self.verboseAxs = []

            # Posterior components
            fig = plt.figure(facecolor='white', figsize=(10,7))
            self.verboseFigs.append(fig)
            self.verboseAxs.append(fig.add_subplot(511))
            self.verboseAxs.append(fig.add_subplot(512))
            self.verboseAxs.append(fig.add_subplot(513))

            fig = plt.figure(facecolor='white', figsize=(10,7))
            self.verboseFigs.append(fig)
            for i in range(8):
                self.verboseAxs.append(fig.add_subplot(8, 1, i+1))

            # Cross Plots
            fig = plt.figure(facecolor='white', figsize=(10,7))
            self.verboseFigs.append(fig)
            for i in range(4):
                self.verboseAxs.append(fig.add_subplot(1, 4, i+1))

            # ratios vs iteration number
            fig = plt.figure(facecolor='white', figsize=(10,7))
            self.verboseFigs.append(fig)
            for i in range(5):
                self.verboseAxs.append(fig.add_subplot(5, 1, i+1))

            for ax in self.verboseAxs:
                cP.pretty(ax)


        if self.plotMe:
            plt.show(block=False)
        # plt.draw()


    def plot(self, title="", increment=None):
        """ Updates the figures for MCMC Inversion """
        # Plots that change with every iteration
        if self.i == 0:
            return

        if (self.fig is None):
            self.initFigure()

<<<<<<< HEAD


=======
>>>>>>> a9fbe2c9
        plt.figure(self.fig.number)

        plot = True
        if not increment is None:
            if (np.mod(self.i, increment) != 0):
                plot = False

        if plot:
            # Update the acceptance plot
            plt.sca(self.ax[0])
            plt.cla()
            self._plotAcceptanceVsIteration()

            # Update the data misfit vs iteration
            plt.sca(self.ax[1])
            plt.cla()
            self._plotMisfitVsIteration()

            # If the Best Data have changed, update the plot
            plt.sca(self.ax[4])
            plt.cla()
            self._plotObservedPredictedData()

            # Update the model plot
            plt.sca(self.ax[5])
            plt.cla()
            self._plotParameterPosterior(reciprocateX=self.reciprocateParameter, noColorbar=True)

            if (self.burnedIn):

                # Histogram of the data point elevation
                plt.sca(self.ax[2])
                plt.cla()
                self._plotHeightPosterior()


                # Update the histogram of the number of layers
                plt.sca(self.ax[3])
                plt.cla()
                self._plotNumberOfLayersPosterior()
                self.ax[3].xaxis.set_major_locator(MaxNLocator(integer=True))



                j = 5
                relativeAxes = []
                additiveAxes = []
                # Get the axes for the relative and additive errors
                for i in range(self.nSystems):
                    # Update the histogram of relative data errors
                    relativeAxes.append(self.ax[j+1])
                    additiveAxes.append(self.ax[j+2])
                    j += 2

                self._plotRelativeErrorPosterior(axes=relativeAxes)
                self._plotAdditiveErrorPosterior(axes=additiveAxes)

                # Update the layer depth histogram
                plt.sca(self.ax[(2 * self.nSystems) + 6])
                plt.cla()
                self._plotLayerDepthPosterior()


            cP.suptitle(title)


            if self.verbose & self.burnedIn:

                plt.figure(self.verboseFigs[0].number)
                plt.sca(self.verboseAxs[0])
                plt.cla()
                self.allRelErr[0, :].plot(self.iRange, i=np.s_[:self.i], c='k')
                plt.sca(self.verboseAxs[1])
                plt.cla()
                self.allAddErr[0, :].plot(self.iRange, i=np.s_[:self.i], axis=1, c='k')
                plt.sca(self.verboseAxs[2])
                plt.cla()
                self.allZ.plot(x=self.iRange, i=np.s_[:self.i], marker='o', linestyle='none', markersize=2, alpha=0.3, markeredgewidth=1)


                # Posterior components plot Figure 1
                labels=['nCells','depth','parameter','gradient','relative','additive','height','calibration']
                plt.figure(self.verboseFigs[1].number)
                for i in range(8):
                    plt.sca(self.verboseAxs[3 + i])
                    plt.cla()
                    self.posteriorComponents[i, :].plot(linewidth=0.5)
                    plt.ylabel('')
                    plt.title(labels[i])
                    if labels[i] == 'gradient':
                        plt.ylim([-30.0, 1.0])


                ira = self.iRange[:np.int(1.2*self.nMC)][self.accepted]
                irna = self.iRange[:np.int(1.2*self.nMC)][~self.accepted]

                plt.figure(self.verboseFigs[3].number)
                # Number of layers vs iteration
                plt.sca(self.verboseAxs[15])
                plt.cla()
                self.allK[~self.accepted].plot(x = irna, marker='o', markersize=1,  linestyle='None', alpha=0.3, color='k')
                self.allK[self.accepted].plot(x = ira, marker='o', markersize=1, linestyle='None', alpha=0.3)
                plt.title('black = rejected')


                plt.figure(self.verboseFigs[2].number)
                # Cross plot of current vs candidate prior
                plt.sca(self.verboseAxs[11])
                plt.cla()
                x = StatArray.StatArray(self.ratioComponents[0, :], 'Candidate Prior')
                y = StatArray.StatArray(self.ratioComponents[1, :], 'Current Prior')

                x[x == -np.inf] = np.nan
                y[y == -np.inf] = np.nan
                x[~self.accepted].plot(x = y[~self.accepted], linestyle='', marker='.', color='k', alpha=0.3)
                x[self.accepted].plot(x = y[self.accepted], linestyle='', marker='.', alpha=0.3)
                # v1 = np.maximum(np.minimum(np.nanmin(x), np.nanmin(y)), -20.0)
                v2 = np.maximum(np.nanmax(x), np.nanmax(y))
                v1 = v2 - 25.0
                plt.xlim([v1, v2])
                plt.ylim([v1, v2])
                plt.plot([v1,v2], [v1,v2])

                # Prior ratio vs iteration
                plt.figure(self.verboseFigs[3].number)
                plt.sca(self.verboseAxs[16])
                plt.cla()
                r = x - y
                r[~self.accepted].plot(x = irna, marker='o', markersize=1, linestyle='None', alpha=0.3, color='k')
                r[self.accepted].plot(x = ira, marker='o', markersize=1, linestyle='None', alpha=0.3)
                plt.ylim([v1, 5.0])
                cP.ylabel('Prior Ratio')



                plt.figure(self.verboseFigs[2].number)
                # Cross plot of the likelihood ratios
                plt.sca(self.verboseAxs[12])
                plt.cla()
                x = StatArray.StatArray(self.ratioComponents[2, :], 'Candidate Likelihood')
                y = StatArray.StatArray(self.ratioComponents[3, :], 'Current Likelihood')
                x[~self.accepted].plot(x = y[~self.accepted], linestyle='', marker='.', color='k', alpha=0.3)
                x[self.accepted].plot(x = y[self.accepted], linestyle='', marker='.', alpha=0.3)

                v2 = np.maximum(np.nanmax(x), np.nanmax(y)) + 5.0
                v1 = v2 - 200.0
                # v1 = -100.0
                # v2 = -55.0
                plt.xlim([v1, v2])
                plt.ylim([v1, v2])
                plt.plot([v1, v2], [v1, v2])
                plt.title('black = rejected')

                plt.figure(self.verboseFigs[3].number)
                # Likelihood ratio vs iteration
                plt.sca(self.verboseAxs[17])
                plt.cla()
                r = x - y
                r[~self.accepted].plot(x = irna, marker='o', markersize=1, linestyle='None', alpha=0.3, color='k')
                r[self.accepted].plot(x = ira, marker='o', markersize=1, linestyle='None', alpha=0.3)
                cP.ylabel('Likelihood Ratio')
                plt.ylim([-20.0, 20.0])

                plt.figure(self.verboseFigs[2].number)
                # Cross plot of the proposal ratios
                plt.sca(self.verboseAxs[13])
                plt.cla()
                y = StatArray.StatArray(self.ratioComponents[4, :], 'Current Proposal')
                x = StatArray.StatArray(self.ratioComponents[5, :], 'Candidate Proposal')
                x[~self.accepted].plot(x = y[~self.accepted], linestyle='', marker='.', color='k', alpha=0.3)
                x[self.accepted].plot(x = y[self.accepted], linestyle='', marker='.', alpha=0.3)
                # v1 = np.maximum(np.minimum(np.nanmin(x), np.nanmin(y)), -200.0)
                v2 = np.maximum(np.nanmax(x), np.nanmax(y)) + 10.0
                v1 = v2 - 60.0
                v1 = -20.0
                v2 = 20.0
                # plt.plot([v1,v2], [v1,v2])
                plt.xlim([v1, v2])
                plt.ylim([v1, v2])


                plt.figure(self.verboseFigs[2].number)
                # Cross plot of the proposal ratios coloured by a change in dimension
                plt.sca(self.verboseAxs[14])
                plt.cla()
                y = StatArray.StatArray(self.ratioComponents[4, :], 'Current Proposal')
                x = StatArray.StatArray(self.ratioComponents[5, :], 'Candidate Proposal')
                x[~self.dimensionChange].plot(x = y[~self.dimensionChange], linestyle='', marker='.', color='k', alpha=0.3)
                x[self.dimensionChange].plot(x = y[self.dimensionChange], linestyle='', marker='.', alpha=0.3)
                # v1 = np.maximum(np.minimum(np.nanmin(x), np.nanmin(y)), -200.0)
                # v2 = np.maximum(np.nanmax(x), np.nanmax(y)) + 10.0
                # v1 = v2 - 60.0

                # plt.plot([v1,v2], [v1,v2])
                plt.xlim([v1, v2])
                plt.ylim([v1, v2])
                plt.title('black = no dimension change')

                plt.figure(self.verboseFigs[3].number)
                # Proposal ratio vs iteration
                plt.sca(self.verboseAxs[18])
                plt.cla()
                r = x - y
                r[~self.accepted].plot(x = irna, marker='o', markersize=1, linestyle='None', alpha=0.3, color='k')
                r[self.accepted].plot(x = ira, marker='o', markersize=1, linestyle='None', alpha=0.3)
                cP.ylabel('Proposal Ratio')
                plt.ylim([v1, v2])

                # Acceptance ratio vs iteration
                plt.sca(self.verboseAxs[19])
                plt.cla()
                x = StatArray.StatArray(self.ratioComponents[6, :], 'Acceptance Ratio')
                x[~self.accepted].plot(x = irna, marker='o', markersize=1, linestyle='None', alpha=0.3, color='k')
                x[self.accepted].plot(x = ira, marker='o', markersize=1, linestyle='None', alpha=0.3)
                plt.ylim([-20.0, 20.0])


                self.fig.canvas.draw()
                self.fig.canvas.flush_events()
                for fig in self.verboseFigs:
                    fig.canvas.draw()
                    fig.canvas.flush_events()
                cP.pause(1e-9)


    def _plotAcceptanceVsIteration(self, **kwargs):
        """ Plots the acceptance percentage against iteration. """

        m = kwargs.pop('marker', 'o')
        a = kwargs.pop('alpha', 0.7)
        ls = kwargs.pop('linestyle', 'none')
        mec = kwargs.pop('markeredgecolor', 'k')

        ax = self.rate.plot(self.ratex, i=np.s_[:np.int64(self.i / 1000)], marker=m, markeredgecolor=mec, linestyle=ls, **kwargs)
        cP.xlabel('Iteration #')
        cP.ylabel('% Acceptance')
        cP.title('Acceptance rate')
        ax.ticklabel_format(style='sci', axis='x', scilimits=(0,0))


    def _plotMisfitVsIteration(self, **kwargs):
        """ Plot the data misfit against iteration. """

        m = kwargs.pop('marker', '.')
        ms = kwargs.pop('markersize', 2)
        a = kwargs.pop('alpha', 0.7)
        ls = kwargs.pop('linestyle', 'none')
        c = kwargs.pop('color', 'k')
        lw = kwargs.pop('linewidth', 3)

        ax = self.PhiDs.plot(self.iRange, i=np.s_[:self.i], marker=m, alpha=a, markersize=ms, linestyle=ls, color=c, **kwargs)
        plt.ylabel('Data Misfit')
        dum = self.multiplier * self.currentDataPoint.active.size
        plt.axhline(dum, color='#C92641', linestyle='dashed', linewidth=lw)
        if (self.burnedIn):
            plt.axvline(self.iBurn, color='#C92641', linestyle='dashed', linewidth=lw)
            try:
                plt.axvline(self.iBest, color=cP.wellSeparated[3])
            except:
                pass
        plt.yscale('log')
        ax.ticklabel_format(style='sci', axis='x', scilimits=(0,0))
        plt.xlim([0, self.iRange[self.i]])


    def _plotObservedPredictedData(self, **kwargs):
        """ Plot the observed and predicted data """


        self.currentDataPoint.plot(**kwargs)
        if self.burnedIn:
            self.bestDataPoint.plotPredicted(color=cP.wellSeparated[3], **kwargs)
        else:
            self.currentDataPoint.plotPredicted(color='g', **kwargs)


    def _plotNumberOfLayersPosterior(self, **kwargs):
        """ Plot the histogram of the number of layers """

        ax = self.currentModel.nCells.posterior.plot(**kwargs)
        plt.axvline(self.bestModel.nCells, color=cP.wellSeparated[3], linewidth=1)
        ax.ticklabel_format(style='sci', axis='y', scilimits=(0,0))


    def _plotHeightPosterior(self, **kwargs):
        """ Plot the histogram of the height """
        # self.DzHist.plot(**kwargs)
        ax = self.currentDataPoint.z.posterior.plot(**kwargs)
        if self.burnedIn:
            plt.axvline(self.bestDataPoint.z, color=cP.wellSeparated[3], linewidth=1)
        ax.ticklabel_format(style='sci', axis='y', scilimits=(0,0))


    def _plotRelativeErrorPosterior(self, axes, **kwargs):
        """ Plots the histogram of the relative errors """
        self.currentDataPoint.relErr.plotPosteriors(axes=axes, **kwargs)

        if self.burnedIn:
            plt.locator_params(axis='x', nbins=4)
            for i, a in enumerate(axes):
                plt.sca(a)
                plt.axvline(self.bestDataPoint.relErr[i], color=cP.wellSeparated[3], linewidth=1)
                a.ticklabel_format(style='sci', axis='y', scilimits=(0,0))


    def _plotAdditiveErrorPosterior(self, axes, **kwargs):
        """ Plot the histogram of the additive errors """
        self.currentDataPoint.addErr.plotPosteriors(axes=axes, **kwargs)
        plt.locator_params(axis='x', nbins=4)

        if self.currentDataPoint.addErr.nPosteriors == 1:
            p = self.currentDataPoint.addErr.posterior
        else:
            p = self.currentDataPoint.addErr.posterior[0]

        if self.burnedIn:
            log = p.log
            if (self.bestDataPoint.addErr[0] > p.bins[-1]):
                log = 10

            loc, dum = cF._log(self.bestDataPoint.addErr, log=log)
            for i, a in enumerate(axes):
                plt.sca(a)
                plt.axvline(loc[i], color=cP.wellSeparated[3], linewidth=1)
                a.ticklabel_format(style='sci', axis='y', scilimits=(0,0))


    def _plotLayerDepthPosterior(self, **kwargs):
        """ Plot the histogram of layer interface depths """

        r = kwargs.pop('rotate', True)
        fY = kwargs.pop('flipY', True)
        tr = kwargs.pop('trim', False)

        ax = self.currentModel.depth.posterior.plot(rotate=r, flipY=fY, trim=tr, **kwargs)
        ax.ticklabel_format(style='sci', axis='x', scilimits=(0,0))


<<<<<<< HEAD
    def _plotParameterPosterior(self, reciprocateX=False, credibleInterval = 95.0, opacityPercentage = 67.0, xlim=None, **kwargs):
=======
    def _plotParameterPosterior(self, reciprocateX=False, credibleInterval = 95.0, opacityPercentage = 67.0, **kwargs):
>>>>>>> a9fbe2c9
        """ Plot the hitmap posterior of conductivity with depth """


        xlim = kwargs.pop('xlim', None)
        ylim = kwargs.pop('ylim', None)

        hm = self.currentModel.par.posterior

        if (reciprocateX):
            x = 1.0 / hm.x.cellCentres
            xlabel = 'Resistivity ($\Omega m$)'
        else:
            x = hm.x.cellCentres
            xlabel = 'Conductivity ($Sm^{-1}$)'


        if self.burnedIn:
            # Get the mean and 95% credible intervals
            (sigMed, sigLow, sigHigh) = hm.credibleIntervals(credibleInterval)

            if (reciprocateX):
                sl = 1.0 / sigLow
                sh = 1.0 / sigHigh
            else:
                sl = sigLow
                sh = sigHigh

            hm.counts.pcolor(x=x, y=hm.y.cellEdges, cmap=mpl.cm.Greys, **kwargs)

            CI_kw = {'color':'#5046C8', 'linestyle':'dashed', 'linewidth':1, 'alpha':0.6}
            plt.plot(sl, hm.y.cellCentres, **CI_kw)
            plt.plot(sh, hm.y.cellCentres, **CI_kw)

            # Plot the DOI cutoff based on percentage variance
            plt.axhline(self.doi(), **CI_kw)

        # Plot the best model
        if self.burnedIn:
            self.bestModel.plot(flipY=False, reciprocateX=reciprocateX, noLabels=True, linewidth=1, color=cP.wellSeparated[3])
        else:
            self.currentModel.plot(flipY=False, reciprocateX=reciprocateX, noLabels=True, linewidth=1, color='g')

        # Set parameter limits on the hitmap
        if xlim is None:
            plt.axis([x.min(), x.max(), hm.y.cellEdges[0], hm.y.cellEdges[-1]])
        else:
            assert np.size(xlim) == 2, ValueError("xlim must have size 2")
            plt.axis([xlim[0], xlim[1], hm.y.cellEdges[0], hm.y.cellEdges[-1]])

        cP.xlabel(xlabel)
        cP.ylabel(hm.yBins.getNameUnits())

        ax = plt.gca()
        lim = ax.get_ylim()

        if not ylim is None:
            ax.set_ylim(ylim)
            lim = ax.get_ylim()

        if (lim[1] > lim[0]):
            ax.set_ylim(lim[::-1])
        plt.xscale('log')
        plt.margins(0.01)


    def saveToLines(self, h5obj, fiducial):
        """ Save the results to a HDF5 object for a line """
        self.clk.restart()
        self.toHdf(h5obj, str(fiducial))


    def save(self, outdir, fiducial):
        """ Save the results to their own HDF5 file """
        with h5py.File(join(outdir,str(fiducial)+'.h5'),'w') as f:
            self.toHdf(f, str(fiducial))


    def toPNG(self, directory, fiducial, dpi=300):
       """ save a png of the results """
       fig = plt.figure(0)
       fig.set_size_inches(19, 11)
       figName = join(directory, '{}.png'.format(fiducial))
       plt.savefig(figName, dpi=dpi)

       if (self.verbose):
           fig = plt.figure(1)
           fig.set_size_inches(19, 11)
           figName = join(directory,str(fiducial) + '_rap.png')
           plt.savefig(figName, dpi=dpi)

           fig = plt.figure(2)
           fig.set_size_inches(19, 11)
           figName = join(directory,str(fiducial) + '_posterior_components.png')
           plt.savefig(figName, dpi=dpi)

           fig = plt.figure(3)
           fig.set_size_inches(19, 11)
           figName = join(directory,str(fiducial) + '_ratio_crossplot.png')
           plt.savefig(figName, dpi=dpi)

           fig = plt.figure(4)
           fig.set_size_inches(19, 11)
           figName = join(directory,str(fiducial) + '_ratios_vs_iteration.png')
           plt.savefig(figName, dpi=dpi)

#     def hdfName(self):
#         """ Reprodicibility procedure """
#         return('Results()')


#     def createHdf(self, parent, myName):
#         """ Create the hdf group metadata in file
#         parent: HDF object to create a group inside
#         myName: Name of the group
#         """
#         assert isinstance(myName,str), 'myName must be a string'
#         # create a new group inside h5obj
#         try:
#             grp = parent.create_group(myName)
#         except:
#             # Assume that the file already has the template and return
#             return
#         grp.attrs["repr"] = self.hdfName()

#         grp.create_dataset('i', (1,), dtype=self.i.dtype)
#         grp.create_dataset('iplot', (1,), dtype=self.iPlot.dtype)
#         grp.create_dataset('plotme', (1,), dtype=type(self.plotMe))
#         if not self.limits is None:
#             grp.create_dataset('limits', (2,), dtype=self.limits.dtype)
#         grp.create_dataset('dispres', (1,), dtype=type(self.reciprocateParameter))
#         grp.create_dataset('sx', (1,), dtype=self.sx.dtype)
#         grp.create_dataset('sy', (1,), dtype=self.sy.dtype)
#         grp.create_dataset('nmc', (1,), dtype=self.nMC.dtype)
#         grp.create_dataset('nsystems', (1,), dtype=self.nSystems.dtype)
#         grp.create_dataset('iburn', (1,), dtype=self.iBurn.dtype)
#         grp.create_dataset('burnedin', (1,), dtype=type(self.burnedIn))
#         grp.create_dataset('doi', (1,), dtype=self.doi.dtype)
#         grp.create_dataset('multiplier', (1,), dtype=self.multiplier.dtype)
#         grp.create_dataset('invtime', (1,), dtype=float)
#         grp.create_dataset('savetime', (1,), dtype=float)

#         nz=self.Hitmap.y.nCells
#         grp.create_dataset('meaninterp', (nz,), dtype=np.float64)
#         grp.create_dataset('bestinterp', (nz,), dtype=np.float64)
# #        grp.create_dataset('opacityinterp', (nz,), dtype=np.float64)

#         self.rate.createHdf(grp,'rate')
#         self.ratex.createHdf(grp,'ratex')
#         self.PhiDs.createHdf(grp,'phids')
#         # self.kHist.createHdf(grp, 'khist')
#         # self.currentDataPoint.z.posterior.createHdf(grp, 'dzhist')
#         self.MzHist.createHdf(grp, 'mzhist')
#         for i in range(self.nSystems):
#             self.relErr[i].createHdf(grp, 'relerr' + str(i))
#         for i in range(self.nSystems):
#             self.addErr[i].createHdf(grp, 'adderr' + str(i))

#         self.Hitmap.createHdf(grp,'hitmap')
#         self.currentDataPoint.createHdf(grp, 'currentdatapoint')
#         self.bestDataPoint.z._posterior = None
#         self.bestDataPoint.relErr._posterior = None
#         self.bestDataPoint.addErr._posterior = None
#         self.bestDataPoint.createHdf(grp, 'bestd')

#         tmp = self.currentModel.pad(self.currentModel.maxLayers)
#         tmp.createHdf(grp, 'currentmodel')

#         tmp = self.bestModel.pad(self.bestModel.maxLayers)
#         tmp.nCells._posterior = None
#         tmp.createHdf(grp, 'bestmodel')


#     def writeHdf(self, parent, myName, index=None):
#         """ Write the StatArray to an HDF object
#         parent: Upper hdf file or group
#         myName: object hdf name. Assumes createHdf has already been called
#         create: optionally create the data set as well before writing
#         index: optional numpy slice of where to place the arr in the hdf data object
#         """
#         assert isinstance(myName,str), 'myName must be a string'

#         grp = parent.get(myName)
#         writeNumpy(self.i, grp, 'i')
#         writeNumpy(self.iPlot, grp, 'iplot')
#         writeNumpy(self.plotMe, grp, 'plotme')
#         if not self.limits is None:
#             writeNumpy(self.limits, grp, 'limits')
#         writeNumpy(self.reciprocateParameter, grp, 'dispres')
#         writeNumpy(self.sx, grp, 'sx')
#         writeNumpy(self.sy, grp, 'sy')
#         writeNumpy(self.nMC, grp, 'nmc')
#         writeNumpy(self.nSystems, grp, 'nsystems')
#         writeNumpy(self.iBurn, grp, 'iburn')
#         writeNumpy(self.burnedIn, grp, 'burnedin')
#         self.doi = self.Hitmap.getOpacityLevel(67.0)
#         writeNumpy(self.doi, grp, 'doi')
#         writeNumpy(self.multiplier, grp, 'multiplier')
#         writeNumpy(self.invTime, grp, 'invtime')

#         self.rate.writeHdf(grp, 'rate')
#         self.ratex.writeHdf(grp, 'ratex')
#         self.PhiDs.writeHdf(grp, 'phids')
#         # self.kHist.writeHdf(grp, 'khist')
#         # self.currentDataPoint.z.posterior.writeHdf(grp, 'dzhist')
#         self.MzHist.writeHdf(grp, 'mzhist')
#          # Histograms for each system
#         for i in range(self.nSystems):
#             self.relErr[i].writeHdf(grp, 'relerr' + str(i))
#         for i in range(self.nSystems):
#             self.addErr[i].writeHdf(grp, 'adderr' + str(i))

#         self.Hitmap.writeHdf(grp,'hitmap')

#         mean = self.Hitmap.getMeanInterval()
#         best = self.bestModel.interp2depth(self.bestModel.par, self.Hitmap)
# #        opacity = self.Hitmap.getOpacity()
#         writeNumpy(mean, grp,'meaninterp')
#         writeNumpy(best, grp,'bestinterp')
# #        writeNumpy(opacity, grp,'opacityinterp')

#         self.clk.stop()
#         self.saveTime = np.float64(self.clk.timeinSeconds())
#         writeNumpy(self.saveTime, grp, 'savetime')
#         self.currentDataPoint.writeHdf(grp, 'currentdatapoint')

#         self.bestDataPoint.z._posterior = None
#         self.bestDataPoint.relErr._posterior = None
#         self.bestDataPoint.addErr._posterior = None
#         self.bestDataPoint.writeHdf(grp, 'bestd')

#         self.currentModel.writeHdf(grp, 'currentmodel')

#         self.bestModel.nCells._posterior = None
#         self.bestModel.writeHdf(grp, 'bestmodel')


#     def toHdf(self, h5obj, myName):
#         """ Write the object to a HDF file """
#         # Create a new group inside h5obj
#         try:
#             grp = h5obj.create_group(myName)
#         except:
#             del h5obj[myName]
#             grp = h5obj.create_group(myName)
#         grp.attrs["repr"] = self.hdfName()
#         # Begin by writing the parameters
# #        grp.create_dataset('id', data=self.ID)
#         grp.create_dataset('i', data=self.i)
#         grp.create_dataset('iplot', data=self.iPlot)
#         grp.create_dataset('plotme', data=self.plotMe)
#         if not self.limits is None:
#             grp.create_dataset('limits', data=self.limits)
#         grp.create_dataset('dispres', data=self.reciprocateParameter)
#         grp.create_dataset('sx', data=self.sx)
#         grp.create_dataset('sy', data=self.sy)
#         grp.create_dataset('nmc', data=self.nMC)
#         grp.create_dataset('nsystems', data=self.nSystems)
#         grp.create_dataset('iburn', data=self.iBurn)
#         grp.create_dataset('burnedin', data=self.burnedIn)
#         self.doi = self.Hitmap.getOpacityLevel(67.0)
#         grp.create_dataset('doi', data=self.doi)
#         # Large vector of phiD
#         grp.create_dataset('multiplier', data=self.multiplier)
#         # Rate of acceptance
#         self.rate.writeHdf(grp, 'rate')
#         # x Axis for acceptance rate
#         self.ratex.writeHdf(grp, 'ratex')
#         # Data Misfit
#         self.PhiDs.writeHdf(grp, 'phids')
#         # Histogram of # of Layers
#         # self.kHist.writeHdf(grp, 'khist')
#         # Histogram of Elevations
#         # self.currentDataPoint.z.posterior.writeHdf(grp, 'dzhist')
#         # Histogram of Layer depths
#         self.MzHist.writeHdf(grp, 'mzhist')
#         # Hit Maps
#         self.Hitmap.writeHdf(grp, 'hitmap')
#         # Write the current data
#         self.currentDataPoint.writeHdf(grp, 'currentdatapoint')
#         # Write the Best Data
#         self.bestDataPoint.z._posterior = None
#         self.bestDataPoint.relErr._posterior = None
#         self.bestDataPoint.addErr._posterior = None
#         self.bestDataPoint.writeHdf(grp, 'bestd')

#         self.currentModel.writeHdf(grp, 'currentmodel')

#         # Write the Best Model
#         self.bestModel.nCells._posterior = None
#         self.bestModel.writeHdf(grp, 'bestmodel')

#         # Interpolate the mean and best model to the discretized hitmap
#         mean = self.Hitmap.getMeanInterval()
#         best = self.bestModel.interp2depth(self.bestModel.par, self.Hitmap)
# #        opacity = self.Hitmap.getOpacity()

#         grp.create_dataset('meaninterp', data=mean)
#         grp.create_dataset('bestinterp', data=best)
# #        grp.create_dataset('opacityinterp', data=opacity)


#         # Histograms for each system
#         for i in range(self.nSystems):
#             self.relErr[i].toHdf(grp, 'relerr' + str(i))
#         for i in range(self.nSystems):
#             self.addErr[i].toHdf(grp, 'adderr' + str(i))

#         grp.create_dataset('invtime', data=self.invTime)
#         self.clk.stop()
#         self.saveTime = self.clk.timeinSeconds()
#         grp.create_dataset('savetime', data=self.saveTime)


    def read(self, fileName, systemFilePath, fiducial=None, index=None):
        """ Reads a data point's results from HDF5 file """

        with h5py.File(fileName, 'r')as f:
            R = Results().fromHdf(f, systemFilePath, index=index, fiducial=fiducial)

        R.plotMe = True
        return R


    def read_fromH5Obj(self, h5obj, fName, grpName, systemFilepath = ''):
        """ Reads a data points results from HDF5 file """
        grp = h5obj.get(grpName)
        assert not grp is None, "ID "+str(grpName) + " does not exist in file " + fName
        self.fromHdf(grp, systemFilepath)


    def fromHdf(self, hdfFile, systemFilePath, index=None, fiducial=None):

        iNone = index is None
        fNone = fiducial is None

        assert not (iNone and fNone) ^ (not iNone and not fNone), Exception("Must specify either an index OR a fiducial.")

        fiducials = StatArray.StatArray().fromHdf(hdfFile['fiducials'])

        if not fNone:
            index = fiducials.searchsorted(fiducial)

        s = np.s_[index, :]

        self.fiducial = np.float64(fiducials[index])

        self.iPlot = np.array(hdfFile.get('iplot'))
        self.plotMe = np.array(hdfFile.get('plotme'))

        tmp = hdfFile.get('limits')
        self.limits = None if tmp is None else np.array(tmp)
        self.reciprocateParameter = np.array(hdfFile.get('reciprocateParameter'))
        self.nMC = np.array(hdfFile.get('nmc'))
        self.nSystems = np.array(hdfFile.get('nsystems'))
        self.ratex = hdfRead.readKeyFromFile(hdfFile,'','/','ratex')

        self.i = hdfRead.readKeyFromFile(hdfFile,'','/','i', index=index)
        self.iBurn = hdfRead.readKeyFromFile(hdfFile,'','/','iburn', index=index)
        self.burnedIn = hdfRead.readKeyFromFile(hdfFile,'','/','burnedin', index=index)
        # self.doi = hdfRead.readKeyFromFile(hdfFile,'','/','doi', index=index)
        self.multiplier = hdfRead.readKeyFromFile(hdfFile,'','/','multiplier', index=index)
        self.rate = hdfRead.readKeyFromFile(hdfFile,'','/','rate', index=s)
        self.PhiDs = hdfRead.readKeyFromFile(hdfFile,'','/','phids', index=s)

        self.bestDataPoint = hdfRead.readKeyFromFile(hdfFile,'','/','bestd', index=index, systemFilepath=systemFilePath)
        try:
            self.currentDataPoint = hdfRead.readKeyFromFile(hdfFile,'','/','currentdatapoint', index=index, systemFilepath=systemFilePath)
        except:
            self.currentDataPoint = self.bestDataPoint
            p = hdfRead.readKeyFromFile(hdfFile,'','/','dzhist', index=index)
            self.currentDataPoint.z.setPosterior(p)


        # try:
        self.currentModel = hdfRead.readKeyFromFile(hdfFile,'','/','currentmodel', index=index)
        self.Hitmap = self.currentModel.par.posterior
        self.currentModel.maxDepth = np.log(self.Hitmap.y.cellCentres[-1])
        # except:
        #     self.Hitmap = hdfRead.readKeyFromFile(hdfFile,'','/','hitmap', index=index)


        self.bestModel = hdfRead.readKeyFromFile(hdfFile,'','/','bestmodel', index=index)
        self.bestModel.maxDepth = np.log(self.Hitmap.y.cellCentres[-1])



        # self.kHist = hdfRead.readKeyFromFile(hdfFile,'','/','khist', index=i)
        # self.DzHist = hdfRead.readKeyFromFile(hdfFile,'','/','dzhist', index=i)
        # self.MzHist = hdfRead.readKeyFromFile(hdfFile,'','/','mzhist', index=i)

        # Hack to recentre the altitude histogram go this datapoints altitude
        # self.DzHist._cellEdges -= (self.DzHist.bins[int(self.DzHist.bins.size/2)-1] - self.bestD.z[0])
        # self.DzHist._cellCentres = self.DzHist._cellEdges[:-1] + 0.5 * np.abs(np.diff(self.DzHist._cellEdges))

        # self.relErr = []
        # self.addErr = []
        # for j in range(self.nSystems):
        #     self.relErself.append(hdfRead.readKeyFromFile(hdfFile,'','/','relerr'+str(j), index=i))
        #     self.addErself.append(hdfRead.readKeyFromFile(hdfFile,'','/','adderr'+str(j), index=i))


        self.invTime=np.array(hdfFile.get('invtime')[index])
        self.saveTime=np.array(hdfFile.get('savetime')[index])

        # Initialize a list of iteration number
        self.iRange = StatArray.StatArray(np.arange(2 * self.nMC), name="Iteration #", dtype=np.int64)

        self.verbose = False

        self.plotMe = True

        return self
<|MERGE_RESOLUTION|>--- conflicted
+++ resolved
@@ -205,14 +205,7 @@
             model.updatePosteriors(clipRatio)
 
             # Update the height posterior
-<<<<<<< HEAD
             dataPoint.updatePosteriors()
-=======
-            dataPoint.z.updatePosterior()
-            dataPoint.relErr.updatePosterior()
-
-            dataPoint.addErr.updatePosterior()
->>>>>>> a9fbe2c9
 
             if (self.verbose):
                 iTmp = self.i - self.iBurn
@@ -332,11 +325,6 @@
         if (self.fig is None):
             self.initFigure()
 
-<<<<<<< HEAD
-
-
-=======
->>>>>>> a9fbe2c9
         plt.figure(self.fig.number)
 
         plot = True
@@ -675,11 +663,7 @@
         ax.ticklabel_format(style='sci', axis='x', scilimits=(0,0))
 
 
-<<<<<<< HEAD
-    def _plotParameterPosterior(self, reciprocateX=False, credibleInterval = 95.0, opacityPercentage = 67.0, xlim=None, **kwargs):
-=======
     def _plotParameterPosterior(self, reciprocateX=False, credibleInterval = 95.0, opacityPercentage = 67.0, **kwargs):
->>>>>>> a9fbe2c9
         """ Plot the hitmap posterior of conductivity with depth """
 
 
